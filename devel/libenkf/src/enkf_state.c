/*
   Copyright (C) 2011  Statoil ASA, Norway. 
    
   The file 'enkf_state.c' is part of ERT - Ensemble based Reservoir Tool. 
    
   ERT is free software: you can redistribute it and/or modify 
   it under the terms of the GNU General Public License as published by 
   the Free Software Foundation, either version 3 of the License, or 
   (at your option) any later version. 
    
   ERT is distributed in the hope that it will be useful, but WITHOUT ANY 
   WARRANTY; without even the implied warranty of MERCHANTABILITY or 
   FITNESS FOR A PARTICULAR PURPOSE.   
    
   See the GNU General Public License at <http://www.gnu.org/licenses/gpl.html> 
   for more details. 
*/

#include <sys/types.h>
#include <string.h>
#include <errno.h>
#include <sys/stat.h>
#include <fcntl.h>
#include <stdio.h>
#include <string.h>
#include <stdarg.h>
#include <pthread.h>

#include <ert/util/path_fmt.h>
#include <ert/util/thread_pool.h>
#include <ert/util/hash.h>
#include <ert/util/util.h>
#include <ert/util/arg_pack.h>
#include <ert/util/stringlist.h>
#include <ert/util/node_ctype.h>
#include <ert/util/subst_list.h>
#include <ert/util/log.h>
#include <ert/util/timer.h>
#include <ert/util/time_t_vector.h>
#include <ert/util/rng.h>

#include <ert/ecl/fortio.h>
#include <ert/ecl/ecl_kw.h>
#include <ert/ecl/ecl_io_config.h>
#include <ert/ecl/ecl_file.h>
#include <ert/ecl/ecl_util.h>
#include <ert/ecl/ecl_sum.h>
#include <ert/ecl/ecl_endian_flip.h>

#include <ert/sched/sched_file.h>

#include <ert/job_queue/forward_model.h>
#include <ert/job_queue/job_queue.h>
#include <ert/job_queue/queue_driver.h>
#include <ert/job_queue/ext_joblist.h>

#include <ert/enkf/enkf_node.h>
#include <ert/enkf/enkf_state.h>
#include <ert/enkf/enkf_types.h>
#include <ert/enkf/ecl_static_kw.h>
#include <ert/enkf/field.h>
#include <ert/enkf/field_config.h>
#include <ert/enkf/gen_kw.h>
#include <ert/enkf/summary.h>
#include <ert/enkf/enkf_fs.h>
#include <ert/enkf/ensemble_config.h>
#include <ert/enkf/model_config.h>
#include <ert/enkf/site_config.h>
#include <ert/enkf/ecl_config.h>
#include <ert/enkf/ert_template.h>
#include <ert/enkf/member_config.h>
#include <ert/enkf/enkf_defaults.h>
#include <ert/enkf/state_map.h>

#define  ENKF_STATE_TYPE_ID 78132



/**
   This struct is a pure utility structure used to pack the various
   bits and pieces of information needed to start, monitor, and load
   back results from the forward model simulations. 

   Typcially the values in this struct are set from the enkf_main
   object before a forward_step starts.
*/
 
typedef struct run_info_struct {
  bool                    __ready;              /* An attempt to check the internal state - not active yet. */
  bool                    active;               /* Is this state object active at all - used for instance in ensemble experiments where only some of the members are integrated. */
  int                     init_step_parameters; /* The report step we initialize parameters from - will often be equal to step1, but can be different. */
  state_enum              init_state_parameter; /* Whether we should init from a forecast or an analyzed state - parameters. */
  state_enum              init_state_dynamic;   /* Whether we should init from a forecast or an analyzed state - dynamic state variables. */
  int                     max_internal_submit;  /* How many times the enkf_state object should try to resubmit when the queueu has said everything is OK - but the load fails. */  
  int                     num_internal_submit;   
  int                     load_start;           /* When loading back results - start at this step. */
  int                     step1;                /* The forward model is integrated: step1 -> step2 */
  int                     step2;                  
  char                  * run_path;             /* The currently used  runpath - is realloced / freed for every step. */
  run_mode_type           run_mode;             /* What type of run this is */
  int                     queue_index;          /* The job will in general have a different index in the queue than the iens number. */
  /******************************************************************/
  /* Return value - set by the called routine!!  */
  run_status_type         run_status;
} run_info_type;
  


/**
   This struct contains various objects which the enkf_state needs
   during operation, which the enkf_state_object *DOES NOT* own. The
   struct only contains pointers to objects owned by (typically) the
   enkf_main object. 

   If the enkf_state object writes to any of the objects in this
   struct that can be considered a serious *BUG*.

   The elements in this struct should not change during the
   application lifetime?  
*/

typedef struct shared_info_struct {
  model_config_type           * model_config;      /* .... */
  ext_joblist_type            * joblist;           /* The list of external jobs which are installed - and *how* they should be run (with Python code) */
  job_queue_type              * job_queue;         /* The queue handling external jobs. (i.e. LSF / TORQUE / rsh / local / ... )*/ 
  const site_config_type      * site_config;
  log_type                    * logh;              /* The log handle. */
  ert_templates_type          * templates; 
  const ecl_config_type       * ecl_config;
} shared_info_type;






/*****************************************************************/

struct enkf_state_struct {
  UTIL_TYPE_ID_DECLARATION;
  stringlist_type       * restart_kw_list;
  hash_type             * node_hash;
  subst_list_type       * subst_list;              /* This a list of key - value pairs which are used in a search-replace
                                                      operation on the ECLIPSE data file. Will at least contain the key INIT"
                                                      - which will describe initialization of ECLIPSE (EQUIL or RESTART).*/
  ensemble_config_type  * ensemble_config;         /* The config nodes for the enkf_node objects contained in node_hash. */
  
  run_info_type         * run_info;                /* Various pieces of information needed by the enkf_state object when running the forward model. Updated for each report step.*/
  shared_info_type      * shared_info;             /* Pointers to shared objects which is needed by the enkf_state object (read only). */
  member_config_type    * my_config;               /* Private config information for this member; not updated during a simulation. */
  rng_type              * rng;
};

/*****************************************************************/


static void run_info_set_run_path(run_info_type * run_info , int iens , path_fmt_type * run_path_fmt, const subst_list_type * state_subst_list) {
  util_safe_free(run_info->run_path);
  {
    char * tmp1 = path_fmt_alloc_path(run_path_fmt , false , iens , run_info->step1 , run_info->step2);   /* 1: Replace the %d with iens */
    char * tmp2 = subst_list_alloc_filtered_string( state_subst_list , tmp1 );                            /* 2: Filter out various magic strings like <CASE> and <CWD>. */
    run_info->run_path = util_alloc_abs_path( tmp2 );                                                     /* 3: Ensure that the path is absolute. */
    free( tmp1 );
    free( tmp2 );
  }
}



/**
   This function sets the run_info parameters. This is typically called
   (via an enkf_state__ routine) by the external scope handling the forward model.

   When this initialization code has been run we are certain that the
   enkf_state object has all the information it needs to "run itself"
   forward.

   
   This function inits the necessary fields in the run_info structure
   to be able to use the xxx_internalize_xxx() functions. Observe that
   trying actually run after the run_info structure has only been
   initialized here will lead to hard failure.

   The inits performed are essential for running, not only for the
   internalizing.
*/


static void run_info_init_for_load(run_info_type * run_info , 
                                   int load_start, 
                                   int step1,
                                   int step2,
                                   int iens,
                                   path_fmt_type * run_path_fmt ,
                                   const subst_list_type * state_subst_list) {
  run_info->step1      = step1;
  run_info->step2      = step2;
  run_info->load_start = load_start;
  run_info_set_run_path(run_info , iens , run_path_fmt , state_subst_list );
}


static void run_info_set(run_info_type * run_info        , 
                         run_mode_type run_mode          , 
                         bool active                     , 
                         int max_internal_submit         ,
                         int init_step_parameters        ,      
                         state_enum init_state_parameter ,
                         state_enum init_state_dynamic   ,
                         int load_start                  , 
                         int step1                       , 
                         int step2                       ,      
                         int iens                             , 
                         path_fmt_type * run_path_fmt ,
                         const subst_list_type * state_subst_list) {

  run_info->active               = active;
  run_info->init_step_parameters = init_step_parameters;
  run_info->init_state_parameter = init_state_parameter;
  run_info->init_state_dynamic   = init_state_dynamic;
  run_info->run_status           = JOB_NOT_STARTED;
  run_info->__ready              = true;
  run_info->run_mode             = run_mode;
  run_info->max_internal_submit  = max_internal_submit;
  run_info->num_internal_submit  = 0;
  run_info_init_for_load( run_info , load_start , step1 , step2 , iens , run_path_fmt , state_subst_list);
}


static run_info_type * run_info_alloc() {
  run_info_type * run_info = util_malloc(sizeof * run_info );
  run_info->run_path = NULL;
  return run_info;
}


static void run_info_free(run_info_type * run_info) {
  util_safe_free(run_info->run_path);
  free(run_info);
}


static void run_info_complete_run(run_info_type * run_info) {
  if (run_info->run_status == JOB_RUN_OK) {
    util_safe_free(run_info->run_path);
    run_info->run_path = NULL;
  }
}


/*****************************************************************/

static shared_info_type * shared_info_alloc(const site_config_type * site_config , model_config_type * model_config, const ecl_config_type * ecl_config , log_type * logh , ert_templates_type * templates) {
  shared_info_type * shared_info = util_malloc(sizeof * shared_info );

  shared_info->joblist      = site_config_get_installed_jobs( site_config );
  shared_info->job_queue    = site_config_get_job_queue( site_config );
  shared_info->site_config  = site_config;
  shared_info->model_config = model_config;
  shared_info->logh         = logh;
  shared_info->templates    = templates;
  shared_info->ecl_config   = ecl_config;
  return shared_info;
}


static void shared_info_free(shared_info_type * shared_info) {
  /** 
      Adding something here is a BUG - this object does 
      not own anything.
  */
  free( shared_info );
}

                                         



/*****************************************************************/
/** Helper classes complete - starting on the enkf_state proper object. */
/*****************************************************************/

void enkf_state_initialize(enkf_state_type * enkf_state , enkf_fs_type * fs , const stringlist_type * param_list, bool force_init) {
<<<<<<< HEAD
  state_enum init_state = ANALYZED;
  int ip;
  for (ip = 0; ip < stringlist_get_size(param_list); ip++) {
    int iens = enkf_state_get_iens( enkf_state );
    enkf_node_type * param_node = enkf_state_get_node( enkf_state , stringlist_iget( param_list , ip));
    node_id_type node_id = {.report_step = 0, .iens = iens , .state = init_state };
    if (force_init || (enkf_node_has_data( param_node , fs , node_id) == false)) {
      if (enkf_node_initialize( param_node , iens , enkf_state->rng)) {
        enkf_node_store( param_node , fs , true , node_id);
=======
  int iens = enkf_state_get_iens( enkf_state );
  state_map_type * state_map = enkf_fs_get_state_map( fs );
  realisation_state_enum current_state = state_map_iget(state_map, iens);
  if (current_state == STATE_PARENT_FAILURE) {
    printf("Found PARENT failure");
    return;
  }
  else
  {
    state_enum init_state = ANALYZED;
    bool initOK = true;
    for (int ip = 0; ip < stringlist_get_size(param_list); ip++)
    {
      enkf_node_type * param_node = enkf_state_get_node(enkf_state, stringlist_iget(param_list, ip));
      node_id_type node_id = { .report_step = 0, .iens = iens, .state = init_state };
      bool has_data = enkf_node_has_data(param_node, fs, node_id);

      if (force_init || (has_data == false))
      {
        if (enkf_node_initialize(param_node, iens, enkf_state->rng))
          enkf_node_store(param_node, fs, true, node_id);
        else
          initOK = false;
>>>>>>> 518625cf
      }
    }
    state_map_iset(state_map , iens , STATE_INITIALIZED);
    enkf_fs_fsync(fs);
  }
}







/**
   The run_info->run_path variable is in general NULL. It is given a
   valid value before a simulation starts, holds on to that value
   through the simulation, and is then freed (and set to NULL) when
   the simulation ends.

   The *ONLY* point when an external call to this function should give
   anything is when the forward model has failed, then
   run_info_complete_run() has left the run_path intact.
*/

const char * enkf_state_get_run_path(const enkf_state_type * enkf_state) { 
  return enkf_state->run_info->run_path; 
}




/*
  void enkf_state_set_iens(enkf_state_type * enkf_state , int iens) {
  enkf_state->my_iens = iens;
  }
*/

int enkf_state_get_iens(const enkf_state_type * enkf_state) {
  return member_config_get_iens( enkf_state->my_config );
}

member_config_type * enkf_state_get_member_config(const enkf_state_type * enkf_state) {
  return enkf_state->my_config;
}


static UTIL_SAFE_CAST_FUNCTION( enkf_state , ENKF_STATE_TYPE_ID )


static void enkf_state_add_subst_kw(enkf_state_type * enkf_state , const char * kw , const char * value , const char * doc_string) {
  char * tagged_key = util_alloc_sprintf( INTERNAL_DATA_KW_TAG_FORMAT , kw );
  subst_list_append_owned_ref(enkf_state->subst_list , tagged_key , util_alloc_string_copy(value) , doc_string);
  free(tagged_key);
}





/**
   This function must be called each time the eclbase_fmt has been
   updated.
*/

void enkf_state_update_eclbase( enkf_state_type * enkf_state ) {
  const char * eclbase  = member_config_update_eclbase( enkf_state->my_config , enkf_state->shared_info->ecl_config , enkf_state->subst_list);
  const char * casename = member_config_get_casename( enkf_state->my_config ); /* Mostly NULL */
  {
    enkf_state_add_subst_kw(enkf_state , "ECL_BASE"    , eclbase , NULL);  
    enkf_state_add_subst_kw(enkf_state , "ECLBASE"     , eclbase , NULL);  
    
    if (casename == NULL)
      enkf_state_add_subst_kw( enkf_state , "CASE" , eclbase , NULL);      /* No CASE_TABLE loaded - using the eclbase as default. */
    else
      enkf_state_add_subst_kw( enkf_state , "CASE" , casename , NULL);
  }
}


void enkf_state_update_jobname( enkf_state_type * enkf_state ) {
  member_config_update_jobname( enkf_state->my_config , 
                                model_config_get_jobname_fmt( enkf_state->shared_info->model_config ) , 
                                enkf_state->subst_list);
}


/**
   Sets all the static subst keywords which will not change during the simulation.
*/
static void enkf_state_set_static_subst_kw(enkf_state_type * enkf_state) {

  {
    int    iens        = member_config_get_iens( enkf_state->my_config );
    char * iens_s      = util_alloc_sprintf("%d"   , iens);
    char * iens4_s     = util_alloc_sprintf("%04d" , iens);
    char * iensp1_s    = util_alloc_sprintf("%d"   , iens + 1);

    enkf_state_add_subst_kw(enkf_state , "IENS"        , iens_s      , NULL);
    enkf_state_add_subst_kw(enkf_state , "IENSP1"      , iensp1_s    , NULL);
    enkf_state_add_subst_kw(enkf_state , "IENS4"       , iens4_s     , NULL);
    
    free(iensp1_s);
    free(iens_s);
    free(iens4_s);
  }
  enkf_state_update_eclbase( enkf_state );
}


static void enkf_state_add_nodes( enkf_state_type * enkf_state, const ensemble_config_type * ensemble_config) {
  stringlist_type * container_keys = stringlist_alloc_new();
  stringlist_type * keylist  = ensemble_config_alloc_keylist(ensemble_config);
  int keys        = stringlist_get_size(keylist);

  // 1: Add all regular nodes
  for (int ik = 0; ik < keys; ik++) {
    const char * key = stringlist_iget(keylist, ik);
    const enkf_config_node_type * config_node = ensemble_config_get_node(ensemble_config , key);
    if (enkf_config_node_get_impl_type( config_node ) == CONTAINER) {
      stringlist_append_ref( container_keys , key );
    } else
      enkf_state_add_node(enkf_state , key , config_node);
  }
  
  // 2: Add container nodes - must ensure that all other nodes have
  //    been added already (this implies that containers of containers
  //    will be victim of hash retrieval order problems ....

  for (int ik = 0; ik < stringlist_get_size( container_keys ); ik++) {
    const char * key = stringlist_iget(container_keys, ik);
    const enkf_config_node_type * config_node = ensemble_config_get_node(ensemble_config , key);
    enkf_state_add_node( enkf_state , key , config_node );
  }
  
  stringlist_free(keylist);
  stringlist_free( container_keys );
}


/**
   This variable is on a per-instance basis, but that is not really
   supported. The exported functionality applies to all realizations.
*/

bool enkf_state_get_pre_clear_runpath( const enkf_state_type * enkf_state ) {
  return member_config_pre_clear_runpath( enkf_state->my_config );
}


void enkf_state_set_pre_clear_runpath( enkf_state_type * enkf_state , bool pre_clear_runpath ) {
  member_config_set_pre_clear_runpath( enkf_state->my_config , pre_clear_runpath );
}



enkf_state_type * enkf_state_alloc(int iens,
                                   rng_type                  * main_rng ,   
                                   enkf_fs_type              * fs, 
                                   const char                * casename , 
                                   bool                        pre_clear_runpath , 
                                   keep_runpath_type           keep_runpath , 
                                   model_config_type         * model_config,
                                   ensemble_config_type      * ensemble_config,
                                   const site_config_type    * site_config,
                                   const ecl_config_type     * ecl_config,
                                   log_type                  * logh,
                                   ert_templates_type        * templates,
                                   subst_list_type           * subst_parent) { 
  
  enkf_state_type * enkf_state  = util_malloc(sizeof *enkf_state );
  UTIL_TYPE_ID_INIT( enkf_state , ENKF_STATE_TYPE_ID );

  enkf_state->ensemble_config   = ensemble_config;
  enkf_state->shared_info       = shared_info_alloc(site_config , model_config , ecl_config , logh, templates);
  enkf_state->run_info          = run_info_alloc();
  
  enkf_state->node_hash         = hash_alloc();
  enkf_state->restart_kw_list   = stringlist_alloc_new();
  enkf_state->subst_list        = subst_list_alloc( subst_parent );
  enkf_state->rng               = rng_alloc( rng_get_type( main_rng ) , INIT_DEFAULT ); 
  rng_rng_init( enkf_state->rng , main_rng );  /* <- Not thread safe */
  /*
    The user MUST specify an INIT_FILE, and for the first timestep the
    <INIT> tag in the data file will be replaced by an 

    INCLDUE
    EQUIL_INIT_FILE

    statement. When considering the possibility of estimating EQUIL this
    require a real understanding of the treatment of paths:

    * If not estimating the EQUIL contacts, all members should use the
    same init_file. To ensure this the user must specify the ABSOLUTE
    PATH to a file containing initialization information.

    * If the user is estimating initial contacts, the INIT_FILE must
    point to the ecl_file of the EQUIL keyword, this must be a pure
    filename without any path component (as it will be generated by
    the EnKF program, and placed in the run_path directory). We could
    let the EnKF program use the ecl_file of the EQUIL keyword if it
    is present.

    The <INIT> key is actually initialized in the
    enkf_state_set_dynamic_subst_kw() function.
  */

  /**
     Adding all the subst_kw keywords here, with description. Listing
     all of them here in one go guarantees that we have control over
     the ordering (which is interesting because the substititions are
     done in a cascade like fashion). The user defined keywords are
     added first, so that these can refer to the built in keywords.
  */

  enkf_state_add_subst_kw(enkf_state , "RUNPATH"       , "---" , "The absolute path of the current forward model instance. ");
  enkf_state_add_subst_kw(enkf_state , "IENS"          , "---" , "The realisation number for this realization.");
  enkf_state_add_subst_kw(enkf_state , "IENS4"         , "---" , "The realization number for this realization - formated with %04d.");
  enkf_state_add_subst_kw(enkf_state , "ECLBASE"       , "---" , "The ECLIPSE basename for this realization.");
  enkf_state_add_subst_kw(enkf_state , "ECL_BASE"      , "---" , "Depreceated - use ECLBASE instead.");
  enkf_state_add_subst_kw(enkf_state , "SMSPEC"        , "---" , "The ECLIPSE SMSPEC file for this realization.");
  enkf_state_add_subst_kw(enkf_state , "TSTEP1"        , "---" , "The initial report step for this simulation.");
  enkf_state_add_subst_kw(enkf_state , "TSTEP2"        , "---" , "The final report step for this simulation.");
  enkf_state_add_subst_kw(enkf_state , "TSTEP1_04"     , "---" , "The initial report step for this simulation - formated with %04d.");
  enkf_state_add_subst_kw(enkf_state , "TSTEP2_04"     , "---" , "The final report step for this simulation - formated withh %04d.");
  enkf_state_add_subst_kw(enkf_state , "RESTART_FILE1" , "---" , "The ECLIPSE restart file this simulation starts with.");
  enkf_state_add_subst_kw(enkf_state , "RESTART_FILE2" , "---" , "The ECLIPSE restart file this simulation should end with.");
  enkf_state_add_subst_kw(enkf_state , "RANDINT"       , "---" , "Random integer value (depreceated: use __RANDINT__() instead).");
  enkf_state_add_subst_kw(enkf_state , "RANDFLOAT"     , "---" , "Random float value (depreceated: use __RANDFLOAT__() instead).");
  enkf_state_add_subst_kw(enkf_state , "INIT"          , "---" , "The code which will be inserted at the <INIT> tag"); 
  if (casename != NULL) 
    enkf_state_add_subst_kw(enkf_state , "CASE" , casename , "The casename for this realization - as loaded from the CASE_TABLE file.");
  else
    enkf_state_add_subst_kw(enkf_state , "CASE" , "---" , "The casename for this realization - similar to ECLBASE.");

  enkf_state->my_config = member_config_alloc( iens , casename , pre_clear_runpath , keep_runpath , ecl_config , ensemble_config , fs);
  enkf_state_set_static_subst_kw( enkf_state );
  enkf_state_add_nodes( enkf_state , ensemble_config );
  
  return enkf_state;
}




static bool enkf_state_has_node(const enkf_state_type * enkf_state , const char * node_key) {
  bool has_node = hash_has_key(enkf_state->node_hash , node_key);
  return has_node;
}



/**
   The enkf_state inserts a reference to the node object. The
   enkf_state object takes ownership of the node object, i.e. it will
   free it when the game is over.

   Observe that if the node already exists the existing node will be
   removed (freed and so on ... ) from the enkf_state object before
   adding the new; this was previously considered a run-time error.
*/


void enkf_state_add_node(enkf_state_type * enkf_state , const char * node_key , const enkf_config_node_type * config) {
  if (enkf_state_has_node(enkf_state , node_key)) 
    enkf_state_del_node( enkf_state , node_key );   /* Deleting the old instance (if we had one). */
  {
    enkf_node_type *enkf_node;
    if (enkf_config_node_get_impl_type( config ) == CONTAINER)
      enkf_node = enkf_node_container_alloc( config , enkf_state->node_hash );
    else

      enkf_node = enkf_node_alloc( config );
    
    hash_insert_hash_owned_ref(enkf_state->node_hash , node_key , enkf_node, enkf_node_free__);
  
    /* Setting the global subst list so that the GEN_KW templates can contain e.g. <IENS> and <CWD>. */
    if (enkf_node_get_impl_type( enkf_node ) == GEN_KW)
      gen_kw_set_subst_parent( enkf_node_value_ptr( enkf_node ) , enkf_state->subst_list );
  }
}




void enkf_state_update_node( enkf_state_type * enkf_state , const char * node_key ) {
  const enkf_config_node_type * config_node = ensemble_config_get_node( enkf_state->ensemble_config , node_key );
  if (!enkf_state_has_node( enkf_state , node_key))
    enkf_state_add_node( enkf_state , node_key , config_node );  /* Add a new node */
  else {
    bool modified = true;   /* ehhhh? */

    if (modified)
      enkf_state_add_node( enkf_state , node_key , config_node );  
  }
}


const char * enkf_state_get_eclbase( const enkf_state_type * enkf_state ) {
  return member_config_get_eclbase( enkf_state->my_config );
}


static ecl_sum_type * enkf_state_load_ecl_sum(const enkf_state_type * enkf_state , stringlist_type * messages , bool * loadOK) {
  const run_info_type * run_info         = enkf_state->run_info;
  const ecl_config_type * ecl_config     = enkf_state->shared_info->ecl_config;
  const bool fmt_file                    = ecl_config_get_formatted(ecl_config);
  const char * eclbase                   = enkf_state_get_eclbase( enkf_state );
  

  stringlist_type * data_files           = stringlist_alloc_new();
  char * header_file                     = ecl_util_alloc_exfilename(run_info->run_path , eclbase , ECL_SUMMARY_HEADER_FILE , fmt_file , -1);
  char * unified_file                    = ecl_util_alloc_exfilename(run_info->run_path , eclbase , ECL_UNIFIED_SUMMARY_FILE , fmt_file ,  -1);
  ecl_sum_type * summary                 = NULL;   
      
  /* Should we load from a unified summary file, or from several non-unified files? */
  if (unified_file != NULL) 
    /* Use unified file: */
    stringlist_append_ref( data_files , unified_file);
  else {
    /* Use several non unified files. */       
    /* Bypassing the query to model_config_load_results() */
    int report_step = run_info->load_start;
    if (report_step == 0)
      report_step++;     // Ignore looking for the .S0000 summary file (it does not exist).
    while (true) {
      char * summary_file = ecl_util_alloc_exfilename(run_info->run_path , eclbase , ECL_SUMMARY_FILE , fmt_file ,  report_step);
      
      if (summary_file != NULL)
        stringlist_append_owned_ref( data_files , summary_file);
      else
        /* 
           We stop the loading at first 'hole' in the series of summary files;
           the internalize layer must report failure if we are missing data.
        */
        break;
      
      if ((run_info->run_mode == ENKF_ASSIMILATION) && (report_step == run_info->step2))
        break;

      report_step++;
    }
  }  
  
  if ((header_file != NULL) && (stringlist_get_size(data_files) > 0)) {
    summary = ecl_sum_fread_alloc(header_file , data_files , SUMMARY_KEY_JOIN_STRING );
    {
      time_t end_time = ecl_config_get_end_date( ecl_config );
      if (end_time > 0) {
        if (ecl_sum_get_end_time( summary ) < end_time) {
          /* The summary vector was shorter than expected; we interpret this as
             a simulation failure and discard the current summary instance. */
          {
            int end_day,end_month,end_year;
            int sum_day,sum_month,sum_year;
            
            util_set_date_values( end_time , &end_day , &end_month , &end_year );
            util_set_date_values( ecl_sum_get_end_time( summary ) , &sum_day , &sum_month , &sum_year );
            stringlist_append_owned_ref( messages , 
                                         util_alloc_sprintf("Summary ended at %02d/%02d/%4d - expected at least END_DATE: %02d/%02d/%4d" , 
                                                            sum_day , sum_month , sum_year , 
                                                            end_day , end_month , end_year ));
          }
          ecl_sum_free( summary );
          summary = NULL;
          *loadOK = false;
        }
      }
    }
  }
  stringlist_free( data_files );
  util_safe_free( header_file );
  util_safe_free( unified_file );
  return summary;
}


static void enkf_state_log_GEN_DATA_load( const enkf_node_type * enkf_node , int report_step , stringlist_type * msg_list) { 
  /* In interactive mode we explicitly report the loads of GEN_DATA instances. */
  char * load_file = enkf_config_node_alloc_infile(enkf_node_get_config( enkf_node ) , report_step);
  stringlist_append_owned_ref( msg_list , 
                               util_alloc_sprintf("Loaded GEN_DATA:%s instance for step:%d from file:%s" , 
                                                  enkf_node_get_key( enkf_node ) , 
                                                  report_step , 
                                                  load_file ));
  free( load_file );
}



static bool enkf_state_internalize_dynamic_eclipse_results(enkf_state_type * enkf_state , enkf_fs_type * fs , const model_config_type * model_config , bool * loadOK, bool interactive , stringlist_type * msg_list) {
  const run_info_type   * run_info       = enkf_state->run_info;
  int        load_start                  = run_info->load_start;
  
  if (load_start == 0)  /* Do not attempt to load the "S0000" summary results. */
    load_start++;
  
  {
    /* Looking for summary files on disk, and loading them. */
    ecl_sum_type * summary = enkf_state_load_ecl_sum( enkf_state , msg_list , loadOK );
    
    /** OK - now we have actually loaded the ecl_sum instance, or ecl_sum == NULL. */
    if (summary != NULL) {
      /* The actual loading internalizing - from ecl_sum -> enkf_node. */
      const shared_info_type   * shared_info = enkf_state->shared_info;
      const int iens                         = member_config_get_iens( enkf_state->my_config );
      const int step2                        = ecl_sum_get_last_report_step( summary );  /* Step2 is just taken from the number of steps found in the summary file. */
      {
        hash_iter_type * iter = hash_iter_alloc( enkf_state->node_hash );
        while ( !hash_iter_is_complete(iter) ) {
          
          enkf_node_type * node = hash_iter_get_next_value(iter);
          if (enkf_node_get_var_type(node) == DYNAMIC_RESULT) {
            /* We internalize all DYNAMIC_RESULT nodes without any further ado. */
            
            {
              if (enkf_node_vector_storage( node )) {
                enkf_node_try_load_vector( node , fs , iens , FORECAST );  // Ensure that what is currently on file is loaded before we update.
                if (enkf_node_forward_load_vector( node , run_info->run_path , summary , NULL , load_start, step2 , iens)) {
                  enkf_node_store_vector( node , fs , iens , FORECAST );
                  if (interactive && enkf_node_get_impl_type(node) == GEN_DATA)
                    enkf_state_log_GEN_DATA_load( node , 0 , msg_list );
                } else {
                  *loadOK = false;
                  log_add_fmt_message(shared_info->logh , 3 , NULL , "[%03d:----] Failed to load data for vector node:%s.",iens , enkf_node_get_key( node ));
                  if (interactive) 
                    stringlist_append_owned_ref( msg_list , util_alloc_sprintf("Failed to load vector:%s" , enkf_node_get_key( node )));
                }
              } else {
                int report_step;
                for (report_step = load_start; report_step <= step2; report_step++) {
                  bool store_vectors = (report_step == step2) ? true : false;
                  if (enkf_node_forward_load(node , run_info->run_path , summary , NULL , report_step , iens))  { /* Loading/internalizing */
                    node_id_type node_id = {.report_step = report_step, .iens = iens , .state = FORECAST };
                    enkf_node_store(node , fs , store_vectors , node_id);                        /* Saving to disk */
                    if (interactive && enkf_node_get_impl_type(node) == GEN_DATA)
                      enkf_state_log_GEN_DATA_load( node , report_step , msg_list );
                  } else {
                    *loadOK = false;
                    log_add_fmt_message(shared_info->logh , 3 , NULL , "[%03d:%04d] Failed to load data for node:%s.",iens , report_step , enkf_node_get_key( node ));
                    if (interactive) 
                      stringlist_append_owned_ref( msg_list , util_alloc_sprintf("Failed to load node:%s at step:%d" , enkf_node_get_key( node ) , report_step));
                  }
                }
              } 
            }
          }
        } 
        hash_iter_free(iter);
      }
      {
        time_map_type * time_map = enkf_fs_get_time_map( fs );
        time_map_summary_update_strict( time_map , summary );
      }
      ecl_sum_free( summary ); 
      return true;
    } else
      return false;
  }
}


static bool enkf_state_internalize_dynamic_results(enkf_state_type * enkf_state , enkf_fs_type * fs , const model_config_type * model_config , bool * loadOK, bool interactive , stringlist_type * msg_list) {
  const ecl_config_type * ecl_config = enkf_state->shared_info->ecl_config;
  
  if (ecl_config_active( ecl_config )) {
    bool eclipse_load = enkf_state_internalize_dynamic_eclipse_results( enkf_state , fs , model_config , loadOK, interactive , msg_list);
    if (!eclipse_load) 
      fprintf(stderr , "** Warning: could not load ECLIPSE summary data from %s - this will probably fail later ...\n" , enkf_state->run_info->run_path);
    return eclipse_load;
  } else
    return false;
}



/**
   The ECLIPSE restart files can contain several instances of the same
   keyword, e.g. AQUIFER info can come several times with identical
   headers, also when LGR is in use the same header for
   e.g. PRESSURE/SWAT/INTEHEAD/... will occur several times. The
   enkf_state/ensembl_config objects require unique keys.

   This function takes keyword string and an occurence number, and
   combine them to one new string like this:

   __realloc_static_kw("INTEHEAD" , 0) ==>  "INTEHEAD_0"

   In the enkf layer the key used will then be INTEHEAD_0. 
*/


static char * __realloc_static_kw(char * kw , int occurence) {
  char * new_kw = util_alloc_sprintf("%s_%d" , kw , occurence);
  free(kw);
  ecl_util_escape_kw(new_kw);  
  return new_kw;
}




/**
   This function loads the STATE from a forward simulation. In ECLIPSE
   speak that means to load the solution vectors (PRESSURE/SWAT/..)
   and the necessary static keywords.
   
   When the state has been loaded it goes straight to disk.
*/

static void enkf_state_internalize_eclipse_state(enkf_state_type * enkf_state , enkf_fs_type * fs , const model_config_type * model_config , int report_step , bool store_vectors , bool * loadOK , bool interactive , stringlist_type * msg_list) {
  member_config_type * my_config     = enkf_state->my_config;
  shared_info_type   * shared_info   = enkf_state->shared_info;
  run_info_type      * run_info      = enkf_state->run_info;
  const ecl_config_type * ecl_config = shared_info->ecl_config;
  const int  iens                    = member_config_get_iens( my_config ); 
  const bool fmt_file                = ecl_config_get_formatted( ecl_config );
  const bool unified                 = ecl_config_get_unified_restart( ecl_config );
  const bool internalize_state       = model_config_internalize_state( model_config , report_step );
  ecl_file_type  * restart_file;
  
  
  /**
     Loading the restart block.
  */
  
  if (unified) 
    util_abort("%s: sorry - unified restart files are not supported \n",__func__);
  {
    char * filename  = ecl_util_alloc_exfilename(run_info->run_path , member_config_get_eclbase(enkf_state->my_config) , ECL_RESTART_FILE , fmt_file , report_step);
    if (filename != NULL) {
      restart_file = ecl_file_open( filename , 0 );
      free(filename);
    } else 
      restart_file = NULL;  /* No restart information was found; if that is expected the program will fail hard in the enkf_node_forward_load() functions. */
  }
  
  /*****************************************************************/
  
  
  /**
     Iterating through the restart file:
     
     1. Build up enkf_state->restart_kw_list.
     2. Send static keywords straight out.
  */
  
  if (restart_file != NULL) {
    stringlist_clear( enkf_state->restart_kw_list );
    {
      int ikw; 

      for (ikw =0; ikw < ecl_file_get_size( restart_file ); ikw++) {
        ert_impl_type impl_type;
        const ecl_kw_type * ecl_kw = ecl_file_iget_kw( restart_file , ikw);
        int occurence              = ecl_file_iget_occurence( restart_file , ikw ); /* This is essentially the static counter value. */
        char * kw                  = util_alloc_string_copy( ecl_kw_get_header( ecl_kw ) );
        /** 
            Observe that this test will never succeed for static keywords,
            because the internalized key has appended a _<occurence>.
        */
        if (ensemble_config_has_key(enkf_state->ensemble_config , kw)) {
          /**
             This is poor-mans treatment of LGR. When LGR is used the restart file
             will contain repeated occurences of solution vectors, like
             PRESSURE. The first occurence of PRESSURE will be for the ordinary
             grid, and then there will be subsequent PRESSURE sections for each
             LGR section. The way this is implemented here is as follows:
             
             1. The first occurence of pressure is internalized as the enkf_node
                pressure (if we indeed have a pressure node).
             
             2. The consecutive pressure nodes are internalized as static
                parameters.
               
                The variable 'occurence' is the key here.
          */
          
          if (occurence == 0) {
            const enkf_config_node_type * config_node = ensemble_config_get_node(enkf_state->ensemble_config , kw);
            impl_type = enkf_config_node_get_impl_type(config_node);
          } else 
            impl_type = STATIC;
        } else
          impl_type = STATIC;
        
        
        if (impl_type == FIELD) 
          stringlist_append_copy(enkf_state->restart_kw_list , kw);
        else if (impl_type == STATIC) {
          if (ecl_config_include_static_kw(ecl_config , kw)) {
            /* It is a static kw like INTEHEAD or SCON */
            /* 
               Observe that for static keywords we do NOT ask the node 'privately' if
               internalize_state is false: It is impossible to single out static keywords for
               internalization.
            */
            
            /* Now we mangle the static keyword .... */
            kw = __realloc_static_kw(kw , occurence);
            
            if (internalize_state) {  
              stringlist_append_copy( enkf_state->restart_kw_list , kw);
              
              ensemble_config_ensure_static_key(enkf_state->ensemble_config , kw );
              
              if (!enkf_state_has_node(enkf_state , kw)) {
                const enkf_config_node_type * config_node = ensemble_config_get_node(enkf_state->ensemble_config , kw);
                enkf_state_add_node(enkf_state , kw , config_node); 
              }
              
              /* 
                 The following thing can happen:
                 
                 1. A static keyword appears at report step n, and is added to the enkf_state
                    object.
                 
                 2. At report step n+k that static keyword is no longer active, and it is
                    consequently no longer part of restart_kw_list().
                 
                 3. However it is still part of the enkf_state. Not loaded here, and subsequently
                    purged from enkf_main.
               
                 One keyword where this occurs is FIPOIL, which at least might appear only in the
                 first restart file. Unused static keywords of this type are purged from the
                 enkf_main object by a call to enkf_main_del_unused_static(). The purge is based on
                 looking at the internal __report_step state of the static kw.
              */
              
              {
                enkf_node_type * enkf_node  = enkf_state_get_node(enkf_state , kw);
                node_id_type node_id        = {.report_step = report_step , .iens = iens , .state = FORECAST };
                
                enkf_node_ecl_load_static(enkf_node , ecl_kw , report_step , iens);
                /*
                  Static kewyords go straight out ....
                */
                enkf_node_store(enkf_node , fs , true , node_id);
                enkf_node_free_data(enkf_node);
              }
            }
          } 
        } else
          util_abort("%s: hm - something wrong - can (currently) only load FIELD/STATIC implementations from restart files - aborting \n",__func__);
        free(kw);
      }
      enkf_fs_fwrite_restart_kw_list( fs , report_step , iens , enkf_state->restart_kw_list );
    }
  }
  
  /******************************************************************/
  /** 
      Starting on the enkf_node_forward_load() function calls. This is where the
      actual loading (apart from static keywords) is done. Observe that this
      loading might involve other load functions than the ones used for
      loading PRESSURE++ from ECLIPSE restart files (e.g. for loading seismic
      results..)
  */
  
  {
    hash_iter_type * iter = hash_iter_alloc(enkf_state->node_hash);
    while ( !hash_iter_is_complete(iter) ) {
      enkf_node_type * enkf_node = hash_iter_get_next_value(iter);
      if (enkf_node_get_var_type(enkf_node) == DYNAMIC_STATE) {
        bool internalize_kw = internalize_state;
        if (!internalize_kw)
          internalize_kw = enkf_node_internalize(enkf_node , report_step);
        
        if (internalize_kw) {
          if (enkf_node_has_func(enkf_node , forward_load_func)) {
            if (enkf_node_forward_load(enkf_node , run_info->run_path , NULL , restart_file , report_step , iens )) {
              node_id_type node_id = {.report_step = report_step , .iens = iens , .state = FORECAST };
              enkf_node_store( enkf_node , fs, store_vectors , node_id );

              if (interactive && (enkf_node_get_impl_type(enkf_node) == GEN_DATA)) 
                enkf_state_log_GEN_DATA_load( enkf_node , report_step , msg_list );
              
            } else {
              if (enkf_node_get_impl_type(enkf_node) != GEN_DATA) {
                *loadOK = false;
                log_add_fmt_message(shared_info->logh , 1 , NULL , "[%03d:%04d] Failed load data for node:%s.",iens , report_step , enkf_node_get_key( enkf_node ));

                if (interactive) 
                  stringlist_append_owned_ref(msg_list , util_alloc_sprintf("Failed to load: %s at step:%d" , enkf_node_get_key( enkf_node ) , report_step));
              }
            }
          }
        } 
      } 
    }                                                                      
    hash_iter_free(iter);
  }
  
  /*****************************************************************/
  /* Cleaning up */
  if (restart_file != NULL) ecl_file_close( restart_file );
}


static void enkf_state_internalize_state(enkf_state_type * enkf_state , 
                                         enkf_fs_type * fs , 
                                         const model_config_type * model_config , 
                                         int report_step , 
                                         bool store_vectors , 
                                         bool * loadOK , 
                                         bool interactive , 
                                         stringlist_type * msg_list) {

  const ecl_config_type * ecl_config = enkf_state->shared_info->ecl_config;
 
  if (ecl_config_active( ecl_config ))
    enkf_state_internalize_eclipse_state( enkf_state , fs , model_config , report_step , store_vectors , loadOK , interactive , msg_list);
}



/**
   This function loads the results from a forward simulations from report_step1
   to report_step2. The details of what to load are in model_config and the
   spesific nodes for special cases.

   Will mainly be called at the end of the forward model, but can also
   be called manually from external scope.
*/
   

static void enkf_state_internalize_results(enkf_state_type * enkf_state , enkf_fs_type * fs , bool * loadOK , bool interactive , stringlist_type * msg_list) {
  run_info_type     * run_info     = enkf_state->run_info;
  model_config_type * model_config = enkf_state->shared_info->model_config;
  int report_step;

  /*
    The timing information - i.e. mainly what is the last report step
    in these results are inferred from the loading of summary results,
    hence we must load the summary results first.
  */
  
  if (enkf_state_internalize_dynamic_results(enkf_state , fs , model_config , loadOK, interactive , msg_list)) {
    int last_report = time_map_get_last_step( enkf_fs_get_time_map( fs ));
    
    /*
      If we are in true assimilation mode we use the step2 setting, otherwise we are
      just in plain gready-load-mode. */
    if (run_info->run_mode == ENKF_ASSIMILATION)
      last_report = run_info->step2;

    /* Ensure that the last step is internalized? */
    model_config_set_internalize_state( model_config , last_report);
    
    for (report_step = run_info->load_start; report_step <= last_report; report_step++) {
      bool store_vectors = (report_step == last_report) ? true : false;
      
      if (model_config_load_state( model_config , report_step)) 
        enkf_state_internalize_state(enkf_state , fs , model_config , report_step , store_vectors , loadOK , interactive , msg_list);
    }
  } 
}


void enkf_state_forward_init(enkf_state_type * enkf_state , 
                             enkf_fs_type * fs , 
                             bool * loadOK ) {
  run_info_type * run_info   = enkf_state->run_info;

  if (run_info->step1 == 0) {
    int iens = enkf_state_get_iens( enkf_state );
    hash_iter_type * iter = hash_iter_alloc( enkf_state->node_hash );
    while ( !hash_iter_is_complete(iter) ) {
      enkf_node_type * node = hash_iter_get_next_value(iter);
      if (enkf_node_use_forward_init(node)) {
        node_id_type node_id = {.report_step = 0 ,  
                                .iens = iens ,      
                                .state = ANALYZED };


        /* Will not reinitialize; i.e. it is essential that the
           forward model uses the state given from the stored
           instance, and not from the current run of e.g. RMS.  */

        if (!enkf_node_has_data( node , fs , node_id)) {   
          if (enkf_node_forward_init(node , run_info->run_path , iens ))
            enkf_node_store( node , fs, false , node_id );
          else
            *loadOK = false;
        }

      }
    }
    hash_iter_free( iter );
  }

}



void enkf_state_load_from_forward_model(enkf_state_type * enkf_state , 
                                        enkf_fs_type * fs , 
                                        bool * loadOK , 
                                        bool interactive , 
                                        stringlist_type * msg_list) {

  if (ensemble_config_have_forward_init( enkf_state->ensemble_config ))
    enkf_state_forward_init( enkf_state , fs , loadOK );
  
  enkf_state_internalize_results( enkf_state , fs , loadOK , interactive , msg_list );
  {
    state_map_type * state_map = enkf_fs_get_state_map( fs );
    int iens = member_config_get_iens( enkf_state->my_config );
    if (*loadOK) 
      state_map_iset( state_map , iens , STATE_HAS_DATA);
    else
      state_map_iset( state_map , iens , STATE_LOAD_FAILURE);
  }
}


/**
   Observe that this does not return the loadOK flag; it will load as
   good as it can all the data it should, and be done with it. 
*/

void * enkf_state_load_from_forward_model_mt( void * arg ) {
  arg_pack_type * arg_pack = arg_pack_safe_cast( arg );
  enkf_state_type * enkf_state = arg_pack_iget_ptr( arg_pack , 0 );
  enkf_fs_type * fs            = arg_pack_iget_ptr( arg_pack , 1 );
  int load_start               = arg_pack_iget_int( arg_pack , 2 );
  int step1                    = arg_pack_iget_int( arg_pack , 3 );
  int step2                    = arg_pack_iget_int( arg_pack , 4 );
  bool interactive             = arg_pack_iget_bool( arg_pack , 5 );  
  stringlist_type * msg_list   = arg_pack_iget_ptr( arg_pack , 6 );
  int iens                     = member_config_get_iens( enkf_state->my_config );
  bool loadOK                  = true;
  
  
  run_info_init_for_load( enkf_state->run_info , 
                          load_start , 
                          step1 , 
                          step2 , 
                          iens , 
                          model_config_get_runpath_fmt( enkf_state->shared_info->model_config ) , 
                          enkf_state->subst_list );
  
  enkf_state_load_from_forward_model( enkf_state , fs , &loadOK , interactive , msg_list );
  if (interactive) {
    printf(".");
    fflush(stdout);
  } 
  return NULL;
}  




/**
   Observe that this function uses run_info->step1 to load all the nodes which
   are needed in the restart file. I.e. if you have carefully prepared a funny
   state with dynamic/static data which do not agree with the current value of
   run_info->step1 YOUR STATE WILL BE OVERWRITTEN.
*/

static void enkf_state_write_restart_file(enkf_state_type * enkf_state , enkf_fs_type * fs) {
  const member_config_type * my_config = enkf_state->my_config;
  const run_info_type      * run_info  = enkf_state->run_info;
  const bool fmt_file                  = ecl_config_get_formatted(enkf_state->shared_info->ecl_config);
  const int iens                       = member_config_get_iens( my_config );
  char * restart_file                  = ecl_util_alloc_filename(run_info->run_path , member_config_get_eclbase( enkf_state->my_config ) , ECL_RESTART_FILE , fmt_file , run_info->step1);
  fortio_type * fortio                 = fortio_open_writer(restart_file , fmt_file , ECL_ENDIAN_FLIP);
  const char * kw;
  int          ikw;

  if (stringlist_get_size(enkf_state->restart_kw_list) == 0)
    enkf_fs_fread_restart_kw_list(fs , run_info->step1 , iens , enkf_state->restart_kw_list);

  for (ikw = 0; ikw < stringlist_get_size(enkf_state->restart_kw_list); ikw++) {
    kw = stringlist_iget( enkf_state->restart_kw_list , ikw);
    /* 
       Observe that here we are *ONLY* iterating over the
       restart_kw_list instance, and *NOT* the enkf_state
       instance. I.e. arbitrary dynamic keys, and no-longer-active
       static kewyords should not show up.

       If the restart kw_list asks for a keyword which we do not have,
       we assume it is a static keyword and add it it to the
       enkf_state instance. 
       
       This is a bit unfortunate, because a bug/problem of some sort,
       might be masked (seemingly solved) by adding a static keyword,
       before things blow up completely at a later instant.
    */  
    if (!ensemble_config_has_key(enkf_state->ensemble_config , kw)) 
      ensemble_config_ensure_static_key(enkf_state->ensemble_config , kw );
    
    if (!enkf_state_has_node(enkf_state , kw)) {
      const enkf_config_node_type * config_node = ensemble_config_get_node(enkf_state->ensemble_config , kw);
      enkf_state_add_node(enkf_state , kw , config_node); 
    }
    
    {
      enkf_node_type * enkf_node = enkf_state_get_node(enkf_state , kw); 
      enkf_var_type var_type = enkf_node_get_var_type(enkf_node); 
      if (var_type == STATIC_STATE) {
        node_id_type node_id = {.report_step = run_info->step1 , 
                                .iens = iens , 
                                .state = run_info->init_state_dynamic };
        enkf_node_load( enkf_node , fs , node_id);
      }
      if (var_type == DYNAMIC_STATE) {
        /* Pressure and saturations */
        if (enkf_node_get_impl_type(enkf_node) == FIELD)
          enkf_node_ecl_write(enkf_node , NULL , fortio , run_info->step1);
        else 
          util_abort("%s: internal error wrong implementetion type:%d - node:%s aborting \n",__func__ , enkf_node_get_impl_type(enkf_node) , enkf_node_get_key(enkf_node));
      } else if (var_type == STATIC_STATE) {
        enkf_node_ecl_write(enkf_node , NULL , fortio , run_info->step1);
        enkf_node_free_data(enkf_node); /* Just immediately discard the static data. */
      } else {
        fprintf(stderr,"var_type: %d \n",var_type);
        fprintf(stderr,"node    : %s \n",enkf_node_get_key(enkf_node));
        util_abort("%s: internal error - should not be here ... \n",__func__);
      }
      
    }
  }
  fortio_fclose(fortio);
  free(restart_file);
}



/**
  This function writes out all the files needed by an ECLIPSE simulation, this
  includes the restart file, and the various INCLUDE files corresponding to
  parameteres estimated by EnKF.

  The writing of restart file is delegated to enkf_state_write_restart_file().
*/

void enkf_state_ecl_write(enkf_state_type * enkf_state, enkf_fs_type * fs) {
  const run_info_type * run_info         = enkf_state->run_info;
  
  if (run_info->step1 > 0)
    enkf_state_write_restart_file(enkf_state , fs);
  else {
    /*
      These keywords are added here becasue otherwise the main loop
      below will try to write them with ecl_write - and that will fail
      (for report_step 0).
    */
    stringlist_append_copy(enkf_state->restart_kw_list , "SWAT");
    stringlist_append_copy(enkf_state->restart_kw_list , "SGAS");
    stringlist_append_copy(enkf_state->restart_kw_list , "PRESSURE");
    stringlist_append_copy(enkf_state->restart_kw_list , "RV");
    stringlist_append_copy(enkf_state->restart_kw_list , "RS");
  }
  
  {
    /** 
        This iteration manipulates the hash (thorugh the enkf_state_del_node() call) 
        
        -----------------------------------------------------------------------------------------
        T H I S  W I L L  D E A D L O C K  I F  T H E   H A S H _ I T E R  A P I   I S   U S E D.
        -----------------------------------------------------------------------------------------
    */
    
    const int num_keys = hash_get_size(enkf_state->node_hash);
    char ** key_list   = hash_alloc_keylist(enkf_state->node_hash);
    int iens = enkf_state_get_iens( enkf_state );
    int ikey;

    for (ikey = 0; ikey < num_keys; ikey++) {
      if (!stringlist_contains(enkf_state->restart_kw_list , key_list[ikey])) {          /* Make sure that the elements in the restart file are not written (again). */
        enkf_node_type * enkf_node = hash_get(enkf_state->node_hash , key_list[ikey]);
        if (enkf_node_get_var_type( enkf_node ) != STATIC_STATE) {                        /* Ensure that no-longer-active static keywords do not create problems. */
          bool forward_init = enkf_node_use_forward_init( enkf_node );

          if ((run_info->step1 == 0) && (forward_init)) {
            node_id_type node_id = {.report_step = 0, 
                                    .iens = iens , 
                                    .state = ANALYZED };
            
            if (enkf_node_has_data( enkf_node , fs , node_id))
              enkf_node_ecl_write(enkf_node , run_info->run_path , NULL , run_info->step1); 
          } else
            enkf_node_ecl_write(enkf_node , run_info->run_path , NULL , run_info->step1); 

        }
      }
    }
    util_free_stringlist(key_list , num_keys);
  }
}


/**
  This function takes a report_step and a analyzed|forecast state as
  input; the enkf_state instance is set accordingly and written to
  disk.  
*/


void enkf_state_fwrite(const enkf_state_type * enkf_state , enkf_fs_type * fs , int mask , int report_step , state_enum state) {
  const member_config_type * my_config = enkf_state->my_config;
  const int num_keys = hash_get_size(enkf_state->node_hash);
  char ** key_list   = hash_alloc_keylist(enkf_state->node_hash);
  int ikey;
  
  for (ikey = 0; ikey < num_keys; ikey++) {
    enkf_node_type * enkf_node = hash_get(enkf_state->node_hash , key_list[ikey]);
    if (enkf_node_include_type(enkf_node , mask)) {                       
      node_id_type node_id = {.report_step = report_step , .iens = member_config_get_iens( my_config ) , .state = state };
      enkf_node_store( enkf_node, fs , true , node_id );
    }
  }                                                                     
  util_free_stringlist(key_list , num_keys);
}


void enkf_state_fread(enkf_state_type * enkf_state , enkf_fs_type * fs , int mask , int report_step , state_enum state) {
  const member_config_type * my_config = enkf_state->my_config;
  const int num_keys = hash_get_size(enkf_state->node_hash);
  char ** key_list   = hash_alloc_keylist(enkf_state->node_hash);
  int ikey;

  for (ikey = 0; ikey < num_keys; ikey++) {
    enkf_node_type * enkf_node = hash_get(enkf_state->node_hash , key_list[ikey]);
    if (enkf_node_include_type(enkf_node , mask)) {
      node_id_type node_id = {.report_step = report_step , 
                              .iens = member_config_get_iens( my_config ) , 
                              .state = state };
      bool forward_init = enkf_node_use_forward_init( enkf_node );
      if (forward_init)
        enkf_node_try_load(enkf_node , fs , node_id );
      else
        enkf_node_load(enkf_node , fs , node_id);
    }
  }
  util_free_stringlist(key_list , num_keys);
}


/**
   This function will load all the nodes listed in the current
   restart_kw_list; in addition to all other variable of type
   DYNAMIC_STATE. Observe that for DYNAMIC state nodes it will try
   firt analyzed state and then forecast state.
*/


static void enkf_state_fread_state_nodes(enkf_state_type * enkf_state , enkf_fs_type * fs , int report_step , state_enum load_state) {
  const member_config_type * my_config = enkf_state->my_config;
  const int iens                       = member_config_get_iens( my_config );
  int ikey;


  /* 
     First pass - load all the STATIC nodes. It is essential to use
     the restart_kw_list when loading static nodes, otherwise static
     nodes which were only present at e.g. step == 0 will create
     problems: (They are in the enkf_state hash table because they
     were seen at step == 0, but have not been seen subesquently and
     the loading fails.)
  */

  enkf_fs_fread_restart_kw_list( fs , report_step , iens , enkf_state->restart_kw_list);
  for (ikey = 0; ikey < stringlist_get_size( enkf_state->restart_kw_list) ; ikey++) {
    const char * key = stringlist_iget( enkf_state->restart_kw_list, ikey);
    enkf_node_type * enkf_node;
    enkf_var_type    var_type;

    /*
      The restart_kw_list mentions a keyword which is (not yet) part
      of the enkf_state object. This is assumed to be a static keyword
      and added as such.
      
      This will break hard for the following situation:

        1. Someone has simulated with a dynamic keyword (i.e. field
           FIELD1).

        2. the fellow decides to remove field1 from the configuraton
           and restart a simulation.

      In this case the code will find FIELD1 in the restart_kw_list,
      it will then be automatically added as a static keyword; and
      then final fread_node() function will fail with a type mismatch
      (or node not found); hopefully this scenario is not very
      probable.
    */
    
    /* add the config node. */
    if (!ensemble_config_has_key( enkf_state->ensemble_config , key))
      ensemble_config_ensure_static_key( enkf_state->ensemble_config , key);

    /* Add the state node */
    if (!enkf_state_has_node( enkf_state , key )) {
      const enkf_config_node_type * config_node = ensemble_config_get_node(enkf_state->ensemble_config , key);
      enkf_state_add_node(enkf_state , key , config_node); 
    }
    
    enkf_node = hash_get(enkf_state->node_hash , key);
    var_type  = enkf_node_get_var_type( enkf_node );
    
    if (var_type == STATIC_STATE) {
      node_id_type node_id = { .report_step = report_step , 
                               .iens = iens , 
                               .state = load_state };
      enkf_node_load( enkf_node , fs , node_id);
    }
  }


  /* Second pass - DYNAMIC state nodes. */
  {
    const int num_keys = hash_get_size(enkf_state->node_hash);
    char ** key_list   = hash_alloc_keylist(enkf_state->node_hash);
    int ikey;
    
    for (ikey = 0; ikey < num_keys; ikey++) {
      enkf_node_type * enkf_node = hash_get(enkf_state->node_hash , key_list[ikey]);
      enkf_var_type var_type = enkf_node_get_var_type( enkf_node );
      node_id_type node_id = {.report_step = report_step , 
                           .iens = iens , 
                           .state = BOTH };
      
      if (var_type == DYNAMIC_STATE) {
        /* 
           Here the enkf_node_try_load() function is used NOT because we accept
           that the node is not present, but because the try_fread()
           function accepts the BOTH state type.
        */
        if (!enkf_node_try_load(enkf_node , fs , node_id)) 
          util_abort("%s: failed to load node:%s  report_step:%d iens:%d \n",__func__ , key_list[ikey] , report_step , iens  );
      }
    }
    util_free_stringlist(key_list , num_keys);    
  }
}



/**
   This is a special function which is only used to load the initial
   state of dynamic_state nodes. It checks if the enkf_config_node has
   set a valid value for input_file, in that case that means we should
   also have an internalized representation of it, otherwise it will
   just return (i.e. for PRESSURE / SWAT).
*/

static void enkf_state_fread_initial_state(enkf_state_type * enkf_state , enkf_fs_type * fs) {
  const member_config_type * my_config = enkf_state->my_config;
  const int num_keys = hash_get_size(enkf_state->node_hash);
  char ** key_list   = hash_alloc_keylist(enkf_state->node_hash);
  int ikey;
  
  for (ikey = 0; ikey < num_keys; ikey++) {
    enkf_node_type * enkf_node = hash_get(enkf_state->node_hash , key_list[ikey]);
    if (enkf_node_get_var_type(enkf_node) == DYNAMIC_STATE) {
      const enkf_config_node_type * config_node = enkf_node_get_config( enkf_node );

      /* Just checked for != NULL */
      char * load_file = enkf_config_node_alloc_infile( config_node , 0);
      if (load_file != NULL) {
        node_id_type node_id = {.report_step = 0 , 
                                .iens  = member_config_get_iens( my_config ) , 
                                .state = ANALYZED };
        enkf_node_load(enkf_node , fs , node_id);
      }
      
      util_safe_free( load_file );
    }
  }                                                                     
  util_free_stringlist(key_list , num_keys);
}


void enkf_state_free_nodes(enkf_state_type * enkf_state, int mask) {
  const int num_keys = hash_get_size(enkf_state->node_hash);
  char ** key_list   = hash_alloc_keylist(enkf_state->node_hash);
  int ikey;
  
  for (ikey = 0; ikey < num_keys; ikey++) {
    enkf_node_type * enkf_node = hash_get(enkf_state->node_hash , key_list[ikey]);
    if (enkf_node_include_type(enkf_node , mask)) 
      enkf_state_del_node(enkf_state , enkf_node_get_key(enkf_node));
  }                                                                     
  util_free_stringlist(key_list , num_keys);
}

      




void enkf_state_free(enkf_state_type *enkf_state) {
  rng_free( enkf_state->rng );
  hash_free(enkf_state->node_hash);
  subst_list_free(enkf_state->subst_list);
  stringlist_free(enkf_state->restart_kw_list);
  member_config_free(enkf_state->my_config);
  run_info_free(enkf_state->run_info);
  shared_info_free(enkf_state->shared_info);
  free(enkf_state);
}



enkf_node_type * enkf_state_get_node(const enkf_state_type * enkf_state , const char * node_key) {
  if (hash_has_key(enkf_state->node_hash , node_key)) {
    enkf_node_type * enkf_node = hash_get(enkf_state->node_hash , node_key);
    return enkf_node;
  } else {
    util_abort("%s: node:[%s] not found in state object - aborting.\n",__func__ , node_key);
    return NULL; /* Compiler shut up */
  }
}



void enkf_state_del_node(enkf_state_type * enkf_state , const char * node_key) {
  if (hash_has_key(enkf_state->node_hash , node_key)) 
    hash_del(enkf_state->node_hash , node_key);
  else 
    fprintf(stderr,"%s: tried to remove node:%s which is not in state - internal error?? \n",__func__ , node_key);
}


/**
   This function will set all the subst_kw key=value pairs which
   change with report step.
*/

static void enkf_state_set_dynamic_subst_kw(enkf_state_type * enkf_state , const char * run_path , int step1 , int step2) {
  const ecl_config_type * ecl_config = enkf_state->shared_info->ecl_config;
  const bool fmt_file      = ecl_config_get_formatted( ecl_config );


  if (run_path != NULL) {
    /** Make absolutely sure the path available as <RUNPATH> is absolute. */
    char abs_runpath[1024];
    realpath( run_path , abs_runpath );
    enkf_state_add_subst_kw(enkf_state , "RUNPATH"       , abs_runpath      , NULL);
  }


  /* Time step */
  {
    char * step1_s           = util_alloc_sprintf("%d" , step1);
    char * step2_s           = util_alloc_sprintf("%d" , step2);
    char * step1_s04         = util_alloc_sprintf("%04d" , step1);
    char * step2_s04         = util_alloc_sprintf("%04d" , step2);

    enkf_state_add_subst_kw(enkf_state , "TSTEP1"        , step1_s       , NULL);
    enkf_state_add_subst_kw(enkf_state , "TSTEP2"        , step2_s       , NULL);
    enkf_state_add_subst_kw(enkf_state , "TSTEP1_04"     , step1_s04     , NULL);
    enkf_state_add_subst_kw(enkf_state , "TSTEP2_04"     , step2_s04     , NULL);
    
    free(step1_s);
    free(step2_s);
    free(step1_s04);
    free(step2_s04);
  }

  
  /* Restart file names and RESTART keyword in datafile. */
  {
    const char * eclbase     = member_config_get_eclbase( enkf_state->my_config );
    if (eclbase != NULL) {
      {
        char * restart_file1     = ecl_util_alloc_filename(NULL , eclbase , ECL_RESTART_FILE , fmt_file , step1);
        char * restart_file2     = ecl_util_alloc_filename(NULL , eclbase , ECL_RESTART_FILE , fmt_file , step2);
        
        enkf_state_add_subst_kw(enkf_state , "RESTART_FILE1" , restart_file1 , NULL);
        enkf_state_add_subst_kw(enkf_state , "RESTART_FILE2" , restart_file2 , NULL);
        
        free(restart_file1);
        free(restart_file2);
      }

      if (step1 > 0) {
        char * data_initialize = util_alloc_sprintf("RESTART\n   \'%s\'  %d  /\n" , eclbase , step1);
        enkf_state_add_subst_kw(enkf_state , "INIT" , data_initialize , NULL);
        free(data_initialize);
      }
    }
  }

  /**
     The <INIT> magic string:
  */
  if (step1 == 0) {
    const char * init_file = ecl_config_get_equil_init_file(ecl_config);
    if (init_file != NULL) {
      char * tmp_include = util_alloc_sprintf("INCLUDE\n   \'%s\' /\n",init_file);
      enkf_state_add_subst_kw(enkf_state , "INIT" , tmp_include , NULL);
      free(tmp_include);
    } /* 
         if init_file == NULL that means the user has not supplied the INIT_SECTION keyword, 
         and the EQUIL (or whatever) info to initialize the model is inlined in the datafile.
      */
  } 
  
  
  {
    /** 
        Adding keys for <RANDINT> and <RANDFLOAT> - these are only
        added for backwards compatibility, should be replaced with
        prober function callbacks.
    */
    char * randint_value    = util_alloc_sprintf( "%u"      , rng_forward( enkf_state->rng ));
    char * randfloat_value  = util_alloc_sprintf( "%12.10f" , rng_get_double( enkf_state->rng ));
    
    enkf_state_add_subst_kw( enkf_state , "RANDINT"   , randint_value   , NULL);
    enkf_state_add_subst_kw( enkf_state , "RANDFLOAT" , randfloat_value , NULL);
    
    free( randint_value );
    free( randfloat_value );
  }
}



void enkf_state_printf_subst_list(enkf_state_type * enkf_state , int step1 , int step2) {
  int ikw;
  const char * fmt_string = "%-16s %-40s :: %s\n";
  printf("\n\n");
  printf(fmt_string , "Key" , "Current value" , "Description");
  printf("------------------------------------------------------------------------------------------------------------------------\n");
  if (step1 >= 0)
    enkf_state_set_dynamic_subst_kw(enkf_state , NULL , step1 , step2);

  for (ikw = 0; ikw < subst_list_get_size( enkf_state->subst_list ); ikw++) {
    const char * key   = subst_list_iget_key( enkf_state->subst_list , ikw);
    const char * value = subst_list_iget_value( enkf_state->subst_list , ikw);
    const char * desc  = subst_list_iget_doc_string( enkf_state->subst_list , ikw );
    
    if (value != NULL)
      printf(fmt_string , key , value , desc);
    else
      printf(fmt_string , key , "[Not set]" , desc);
  }
  printf("------------------------------------------------------------------------------------------------------------------------\n");
  
}




/**
   init_step    : The parameters are loaded from this EnKF/report step.
   report_step1 : The simulation should start from this report step; 
                  dynamic data are loaded from this step.
   report_step2 : The simulation should stop at this report step. (unless run_mode == ENSEMBLE_PREDICTION - where it just runs til end.)

   For a normal EnKF run we well have init_step == report_step1, but
   in the case where we want rerun from the beginning with updated
   parameters, they will be different. If init_step != report_step1,
   it is required that report_step1 == 0; otherwise the dynamic data
   will become completely inconsistent. We just don't allow that!
*/


static void enkf_state_init_eclipse(enkf_state_type *enkf_state, enkf_fs_type * fs) {
  const member_config_type  * my_config = enkf_state->my_config;  
  const ecl_config_type * ecl_config = enkf_state->shared_info->ecl_config;
  {
    const run_info_type * run_info    = enkf_state->run_info;
    if (!run_info->__ready) 
      util_abort("%s: must initialize run parameters with enkf_state_init_run() first \n",__func__);
    
    if (member_config_pre_clear_runpath( my_config )) 
      util_clear_directory( run_info->run_path , true , false );

    util_make_path(run_info->run_path);
    {
      if (ecl_config_get_schedule_target( ecl_config ) != NULL) {
        char * schedule_file = util_alloc_filename(run_info->run_path , ecl_config_get_schedule_target( ecl_config ) , NULL);

        if (run_info->run_mode == ENKF_ASSIMILATION)
          sched_file_fprintf_i( ecl_config_get_sched_file( ecl_config ) , run_info->step2 , schedule_file);
        else
          sched_file_fprintf( ecl_config_get_sched_file( ecl_config ) , schedule_file);
        
        free(schedule_file);
      }
    }


    /**
       For reruns of various kinds the parameters and the state are
       generally loaded from different timesteps:
    */

    /* Loading parameter information: loaded from timestep: run_info->init_step_parameters. */
    enkf_state_fread(enkf_state , fs , PARAMETER , run_info->init_step_parameters , run_info->init_state_parameter);
    
    
    /* Loading state information: loaded from timestep: run_info->step1 */
    if (run_info->step1 == 0)
      enkf_state_fread_initial_state(enkf_state , fs); 
    else
      enkf_state_fread_state_nodes( enkf_state , fs , run_info->step1 , run_info->init_state_dynamic);

    enkf_state_set_dynamic_subst_kw(  enkf_state , run_info->run_path , run_info->step1 , run_info->step2);
    ert_templates_instansiate( enkf_state->shared_info->templates , run_info->run_path , enkf_state->subst_list );
    enkf_state_ecl_write( enkf_state , fs);
    
    if (member_config_get_eclbase( my_config ) != NULL) {

      /* Writing the ECLIPSE data file. */
      if (ecl_config_get_data_file( ecl_config ) != NULL) {
        char * data_file = ecl_util_alloc_filename(run_info->run_path , member_config_get_eclbase( my_config ) , ECL_DATA_FILE , true , -1);
        subst_list_filter_file(enkf_state->subst_list , ecl_config_get_data_file(ecl_config) , data_file);
        free( data_file );
      }
      
    }
    
    member_config_get_jobname( my_config );
    /* This is where the job script is created */
    forward_model_python_fprintf( model_config_get_forward_model( enkf_state->shared_info->model_config ) , run_info->run_path , enkf_state->subst_list);
  }
}






/**
   xx_run_forward_model() has been split in two functions:

   1: enkf_state_start_forward_model()

   2: enkf_state_complete_forward_model()

   Because the first is quite CPU intensive (gunzip), and the number of
   concurrent threads should be limited. For the second there is one
   thread for each ensemble member. This is handled by the calling scope.
*/

bool enkf_state_complete_forward_modelOK__(void * arg );
bool enkf_state_complete_forward_modelEXIT__(void * arg );


static void enkf_state_start_forward_model(enkf_state_type * enkf_state , enkf_fs_type * fs) {
  run_info_type       * run_info    = enkf_state->run_info;
  if (run_info->active) {  /* if the job is not active we just return .*/
    const shared_info_type    * shared_info   = enkf_state->shared_info;
    const member_config_type  * my_config     = enkf_state->my_config;
    const site_config_type    * site_config   = shared_info->site_config;
    enkf_state_init_eclipse( enkf_state , fs );

    if (run_info->run_mode != INIT_ONLY) {
      arg_pack_type             * load_arg      = arg_pack_alloc();

      /*
        Prepare the job and submit it to the queue
      */
      arg_pack_append_ptr( load_arg , enkf_state );
      arg_pack_append_ptr( load_arg , fs );
      
      run_info->queue_index = job_queue_add_job_mt( shared_info->job_queue , 
                                                    site_config_get_job_script( site_config ),
                                                    enkf_state_complete_forward_modelOK__ , 
                                                    enkf_state_complete_forward_modelEXIT__ , 
                                                    load_arg , 
                                                    ecl_config_get_num_cpu( shared_info->ecl_config ),
                                                    run_info->run_path     , 
                                                    member_config_get_jobname(my_config) , 
                                                    1, 
                                                    (const char *[1]) { run_info->run_path } );
      run_info->num_internal_submit++;
    }
  }
}


/** 
    This function is called when:

     1. The external queue system has said that everything is OK; BUT
        the ert layer failed to load all the data.
    
     2. The external queue system has seen the job fail.
    
    The parameter and state variables will be resampled before
    retrying. And all random elements in templates+++ will be
    resampled.
*/

static bool enkf_state_can_retry( const enkf_state_type * enkf_state ) {
  run_info_type  * run_info    = enkf_state->run_info;

  if (run_info->num_internal_submit < run_info->max_internal_submit)
    return true;
  else
    return false;
}


static void enkf_state_internal_retry(enkf_state_type * enkf_state , enkf_fs_type * fs , bool load_failure) {
  const member_config_type  * my_config   = enkf_state->my_config;
  run_info_type             * run_info    = enkf_state->run_info;
  const shared_info_type    * shared_info = enkf_state->shared_info;
  const int iens                          = member_config_get_iens( my_config );

  if (load_failure)
    log_add_fmt_message(shared_info->logh , 1 , NULL , "[%03d:%04d - %04d] Failed to load all data.",iens , run_info->step1 , run_info->step2);
  else
    log_add_fmt_message(shared_info->logh , 1 , NULL , "[%03d:%04d - %04d] Forward model failed.",iens, run_info->step1 , run_info->step2);
  
  if (run_info->num_internal_submit < run_info->max_internal_submit) {
    log_add_fmt_message( shared_info->logh , 1 , NULL , "[%03d] Resampling and resubmitting realization." ,iens);
    {
      /* Reinitialization of the nodes */
      stringlist_type * init_keys = ensemble_config_alloc_keylist_from_var_type( enkf_state->ensemble_config , DYNAMIC_STATE + PARAMETER );
      for (int ikey=0; ikey < stringlist_get_size( init_keys ); ikey++) {
        enkf_node_type * node = enkf_state_get_node( enkf_state , stringlist_iget( init_keys , ikey) );
        enkf_node_initialize( node , iens , enkf_state->rng );
      }
      stringlist_free( init_keys );
    }
    
    enkf_state_init_eclipse( enkf_state , fs );                                          /* Possibly clear the directory and do a FULL rewrite of ALL the necessary files. */
    job_queue_iset_external_restart( shared_info->job_queue , run_info->queue_index );   /* Here we inform the queue system that it should pick up this job and try again. */
    run_info->num_internal_submit++;                                    
  } 
}


/**
   Checks that both the run has completed OK - that also includes the
   loading back of results.
*/
   
run_status_type enkf_state_get_simple_run_status(const enkf_state_type * state) {
  return state->run_info->run_status;
}

   
job_status_type enkf_state_get_run_status( const enkf_state_type * enkf_state ) {
  run_info_type             * run_info    = enkf_state->run_info;
  /** 
      The submission process happens in another thread, and might not
      be complete, must therefor check the value of queue_index prior
      to invoking the job_queue layer.
  */
  if (run_info->active && run_info->queue_index >= 0) {
    const shared_info_type    * shared_info = enkf_state->shared_info;
    return job_queue_iget_job_status(shared_info->job_queue , run_info->queue_index);
  } else
    return JOB_QUEUE_NOT_ACTIVE;
}


time_t enkf_state_get_start_time( const enkf_state_type * enkf_state ) {
  run_info_type             * run_info    = enkf_state->run_info;
  if (run_info->active) {
    const shared_info_type    * shared_info = enkf_state->shared_info;
    return job_queue_iget_sim_start(shared_info->job_queue , run_info->queue_index);
  } else
    return -1;
}


time_t enkf_state_get_submit_time( const enkf_state_type * enkf_state ) {
  run_info_type             * run_info    = enkf_state->run_info;
  if (run_info->active) {
    const shared_info_type * shared_info = enkf_state->shared_info;
    return job_queue_iget_submit_time(shared_info->job_queue , run_info->queue_index);
  } else
    return -1;
}




/**
   Will return true if the simulation is actually killed, and false if
   the "kill command" is ignored (only jobs with status matching
   JOB_QUEUE_CAN_KILL will actually be killed).
*/

bool enkf_state_kill_simulation( const enkf_state_type * enkf_state ) {
  const shared_info_type * shared_info = enkf_state->shared_info;
  const run_info_type * run_info       = enkf_state->run_info;             
  return job_queue_kill_job(shared_info->job_queue , run_info->queue_index);
}


/**
   This function is very similar to the enkf_state_internal_retry() -
   they should be refactored.

   Will return true if the simulation is actually resubmitted, and
   false if it is not restarted.
*/

bool enkf_state_resubmit_simulation( enkf_state_type * enkf_state , enkf_fs_type * fs , bool resample) {
  const shared_info_type * shared_info = enkf_state->shared_info;
  const run_info_type * run_info       = enkf_state->run_info;             
  int iens                       = member_config_get_iens( enkf_state->my_config );
  job_status_type current_status = job_queue_iget_job_status(shared_info->job_queue , run_info->queue_index);
  if (current_status & JOB_QUEUE_CAN_RESTART) { 
    /* Reinitialization of the nodes */
    if (resample) {
      stringlist_type * init_keys = ensemble_config_alloc_keylist_from_var_type( enkf_state->ensemble_config , DYNAMIC_STATE + PARAMETER );
      for (int ikey=0; ikey < stringlist_get_size( init_keys ); ikey++) {
        enkf_node_type * node = enkf_state_get_node( enkf_state , stringlist_iget( init_keys , ikey) );
        enkf_node_initialize( node , iens , enkf_state->rng );
      }
      stringlist_free( init_keys );
    }
    enkf_state_init_eclipse( enkf_state , fs );                                           /* Possibly clear the directory and do a FULL rewrite of ALL the necessary files. */
    job_queue_iset_external_restart( shared_info->job_queue , run_info->queue_index );    /* Here we inform the queue system that it should pick up this job and try again. */
    return true;
  } else
    return false; /* The job was not resubmitted. */
}



static void enkf_state_clear_runpath( const enkf_state_type * enkf_state ) {
  const member_config_type  * my_config   = enkf_state->my_config;
  const run_info_type * run_info          = enkf_state->run_info;
  keep_runpath_type keep_runpath          = member_config_get_keep_runpath( my_config );

  bool unlink_runpath;
  if (keep_runpath == DEFAULT_KEEP) {
    if (run_info->run_mode == ENKF_ASSIMILATION)
      unlink_runpath = true;   /* For assimilation the default is to unlink. */
    else
      unlink_runpath = false;  /* For experiments the default is to keep the directories around. */
  } else {
    /* We have explcitly set a value for the keep_runpath variable - with either KEEP_RUNAPTH or DELETE_RUNPATH. */
    if (keep_runpath == EXPLICIT_KEEP)
      unlink_runpath = false;
    else if (keep_runpath == EXPLICIT_DELETE)
      unlink_runpath = true;
    else {
      util_abort("%s: internal error \n",__func__);
      unlink_runpath = false; /* Compiler .. */
      }
  }
  
  if (unlink_runpath)
    util_clear_directory(run_info->run_path , true , true);
}


/** 
    Observe that if run_info == false, this routine will return with
    job_completeOK == true, that might be a bit misleading.
    
    Observe that if an internal retry is performed, this function will
    be called several times - MUST BE REENTRANT.
*/

static bool enkf_state_complete_forward_modelOK(enkf_state_type * enkf_state , enkf_fs_type * fs) {
  const shared_info_type    * shared_info = enkf_state->shared_info;
  run_info_type             * run_info    = enkf_state->run_info;
  const member_config_type  * my_config   = enkf_state->my_config;
  const int iens                          = member_config_get_iens( my_config );
  bool loadOK  = true;

  
  /**
     The queue system has reported that the run is OK, i.e. it has
     completed and produced the targetfile it should. We then check
     in this scope whether the results can be loaded back; if that
     is OK the final status is updated, otherwise: restart.
  */
  log_add_fmt_message( shared_info->logh , 2 , NULL , "[%03d:%04d-%04d] Forward model complete - starting to load results." , iens , run_info->step1, run_info->step2);
  enkf_state_load_from_forward_model(enkf_state , fs , &loadOK , false , NULL); 
  if (loadOK) {
    /*
      The loading succeded - so this is a howling success! We set
      the main status to JOB_QUEUE_ALL_OK and inform the queue layer
      about the success. In addition we set the simple status
      (should be avoided) to JOB_RUN_OK.
    */
    run_info->run_status = JOB_RUN_OK;
    log_add_fmt_message( shared_info->logh , 2 , NULL , "[%03d:%04d-%04d] Results loaded successfully." , iens , run_info->step1, run_info->step2);
    
    enkf_state_clear_runpath( enkf_state );
    run_info->__ready = false;                    /* Setting it to false - for the next round ??? */
    run_info_complete_run(enkf_state->run_info);  /* free() on runpath */
  } 
  return loadOK;
}




static bool enkf_state_complete_forward_modelEXIT(enkf_state_type * enkf_state , enkf_fs_type * fs) {
  const shared_info_type    * shared_info = enkf_state->shared_info;
  run_info_type             * run_info    = enkf_state->run_info;
  const member_config_type  * my_config   = enkf_state->my_config;
  const int iens                          = member_config_get_iens( my_config );
  /* 
     The external queue system has said that the job failed - we
     might give it another try from this scope, possibly involving a
     resampling.
  */

  if (enkf_state_can_retry( enkf_state )) {
    enkf_state_internal_retry( enkf_state , fs , false);
    return true;
  } else {
    /* 
       No more attempts for this job.
    */
    log_add_fmt_message( shared_info->logh , 1 , NULL , "[%03d:%04d-%04d] FAILED COMPLETELY." , iens , run_info->step1, run_info->step2);
    if (run_info->run_status != JOB_LOAD_FAILURE)
      run_info->run_status = JOB_RUN_FAILURE;
    {
      state_map_type * state_map = enkf_fs_get_state_map( fs );
      int iens = member_config_get_iens( enkf_state->my_config );
      state_map_iset( state_map , iens , STATE_LOAD_FAILURE );
    }
    return false;
  }
}





bool enkf_state_complete_forward_modelOK__(void * arg ) {
  enkf_state_type * enkf_state;
  enkf_fs_type * fs;
  arg_pack_type * arg_pack = arg_pack_safe_cast( arg );
  
  enkf_state = arg_pack_iget_ptr( arg_pack , 0 );
  fs         = arg_pack_iget_ptr( arg_pack , 1 );

  {
    bool callbackOK = enkf_state_complete_forward_modelOK( enkf_state , fs );
    if (callbackOK)
      arg_pack_free( arg_pack );
    
    return callbackOK;
  }
}


bool enkf_state_complete_forward_modelEXIT__(void * arg ) {
  enkf_state_type * enkf_state;
  enkf_fs_type * fs;
  {
    arg_pack_type * arg_pack = arg_pack_safe_cast( arg );
    enkf_state = arg_pack_iget_ptr( arg_pack , 0 );
    fs         = arg_pack_iget_ptr( arg_pack , 1 );
    arg_pack_free( arg_pack );
  }
  
  return enkf_state_complete_forward_modelEXIT( enkf_state , fs );
}





void * enkf_state_start_forward_model__(void * arg) {
  arg_pack_type * arg_pack     = arg_pack_safe_cast( arg );
  enkf_state_type * enkf_state = enkf_state_safe_cast( arg_pack_iget_ptr( arg_pack , 0));
  enkf_fs_type * fs            = enkf_fs_safe_cast( arg_pack_iget_ptr( arg_pack , 1));
  
  enkf_state_start_forward_model( enkf_state , fs);
  arg_pack_free( arg_pack );
  return NULL ; 
}


void enkf_state_invalidate_cache( enkf_state_type * enkf_state ) {
  hash_iter_type * iter       = hash_iter_alloc(enkf_state->node_hash);
  while ( !hash_iter_is_complete(iter) ) {
    enkf_node_type * node = hash_iter_get_next_value(iter);
    enkf_node_invalidate_cache( node );
  }
  hash_iter_free(iter);
}




/*****************************************************************/


void enkf_state_set_inactive(enkf_state_type * state) {
  state->run_info->active = false;
}

int enkf_state_get_queue_index(const enkf_state_type * enkf_state) {
  return enkf_state->run_info->queue_index;
}


void enkf_state_init_run(enkf_state_type * state , 
                         run_mode_type run_mode  , 
                         bool active                    , 
                         int max_internal_submit,
                         int init_step_parameter         , 
                         state_enum init_state_parameter , 
                         state_enum init_state_dynamic   , 
                         int load_start          , 
                         int step1               , 
                         int step2) {

  member_config_type * my_config    = state->my_config;
  shared_info_type   * shared_info  = state->shared_info;

  
  run_info_set( state->run_info , 
                run_mode        , 
                active          , 
                max_internal_submit,
                init_step_parameter , 
                init_state_parameter , 
                init_state_dynamic  , 
                load_start , 
                step1 , 
                step2 , 
                member_config_get_iens( my_config ), 
                model_config_get_runpath_fmt( shared_info->model_config ),
                state->subst_list );
}



rng_type * enkf_state_get_rng( const enkf_state_type * enkf_state ) {
  return enkf_state->rng;
}

unsigned int enkf_state_get_random( enkf_state_type * enkf_state ) {
  return rng_forward( enkf_state->rng );
}



void enkf_state_set_keep_runpath( enkf_state_type * enkf_state , keep_runpath_type keep_runpath) {
  member_config_set_keep_runpath( enkf_state->my_config , keep_runpath);
}


keep_runpath_type enkf_state_get_keep_runpath( const enkf_state_type * enkf_state ) {
  return member_config_get_keep_runpath( enkf_state->my_config );
}<|MERGE_RESOLUTION|>--- conflicted
+++ resolved
@@ -281,17 +281,6 @@
 /*****************************************************************/
 
 void enkf_state_initialize(enkf_state_type * enkf_state , enkf_fs_type * fs , const stringlist_type * param_list, bool force_init) {
-<<<<<<< HEAD
-  state_enum init_state = ANALYZED;
-  int ip;
-  for (ip = 0; ip < stringlist_get_size(param_list); ip++) {
-    int iens = enkf_state_get_iens( enkf_state );
-    enkf_node_type * param_node = enkf_state_get_node( enkf_state , stringlist_iget( param_list , ip));
-    node_id_type node_id = {.report_step = 0, .iens = iens , .state = init_state };
-    if (force_init || (enkf_node_has_data( param_node , fs , node_id) == false)) {
-      if (enkf_node_initialize( param_node , iens , enkf_state->rng)) {
-        enkf_node_store( param_node , fs , true , node_id);
-=======
   int iens = enkf_state_get_iens( enkf_state );
   state_map_type * state_map = enkf_fs_get_state_map( fs );
   realisation_state_enum current_state = state_map_iget(state_map, iens);
@@ -315,7 +304,6 @@
           enkf_node_store(param_node, fs, true, node_id);
         else
           initOK = false;
->>>>>>> 518625cf
       }
     }
     state_map_iset(state_map , iens , STATE_INITIALIZED);
