/*
   Copyright (C) 2012  Statoil ASA, Norway. 
    
   The file 'enkf_main_jobs.c' is part of ERT - Ensemble based Reservoir Tool. 
    
   ERT is free software: you can redistribute it and/or modify 
   it under the terms of the GNU General Public License as published by 
   the Free Software Foundation, either version 3 of the License, or 
   (at your option) any later version. 
    
   ERT is distributed in the hope that it will be useful, but WITHOUT ANY 
   WARRANTY; without even the implied warranty of MERCHANTABILITY or 
   FITNESS FOR A PARTICULAR PURPOSE.   
    
   See the GNU General Public License at <http://www.gnu.org/licenses/gpl.html> 
   for more details. 
*/

#include <ert/util/stringlist.h>
#include <ert/util/string_util.h>
#include <ert/util/int_vector.h>

#include <ert/enkf/enkf_main.h>
#include <ert/enkf/field_config.h>


static bool_vector_type * alloc_iactive_vector_from_range(const stringlist_type * range, int startindex, int ens_size) {
  bool_vector_type * iactive;
  if (stringlist_get_size(range) > startindex) {
    char * arg_string = stringlist_alloc_joined_substring( range, startindex, stringlist_get_size(range), "");
    iactive = bool_vector_alloc(ens_size, false);
    string_util_update_active_mask( arg_string, iactive );
    free ( arg_string );
  } else {
    iactive = bool_vector_alloc(ens_size, true);
  }
  return iactive;
}


void * enkf_main_exit_JOB(void * self , const stringlist_type * args ) {
  enkf_main_type  * enkf_main = enkf_main_safe_cast( self );
  enkf_main_exit( enkf_main );
  return NULL;
}


void * enkf_main_assimilation_JOB( void * self , const stringlist_type * args ) {
  enkf_main_type   * enkf_main = enkf_main_safe_cast( self );
  int ens_size                 = enkf_main_get_ensemble_size( enkf_main );
  bool_vector_type * iactive   = bool_vector_alloc( 0 , true );

  bool_vector_iset( iactive , ens_size - 1 , true );
  enkf_main_run_assimilation( enkf_main , iactive , 0 , 0 ,  ANALYZED );
  return NULL;
}

void * enkf_main_analysis_enkf_update_JOB( void * self , const stringlist_type * args) {
  enkf_main_type   * enkf_main = enkf_main_safe_cast( self );
  enkf_fs_type * target_fs = enkf_main_get_fs( enkf_main );
  int target_step;
  int_vector_type * step_list;

  
  // Argument 0: The number of the step to write to
  if (stringlist_get_size(args) > 1) 
    util_sscanf_int(stringlist_iget( args , 1) , &target_step);
  else
    target_step = 0;

  // Argument 1 - ??: The timesteps to use in the update
  if (stringlist_get_size( args ) > 2) {
    char * step_args = stringlist_alloc_joined_substring(args , 2 , stringlist_get_size(args) , " ");
    step_list = string_util_alloc_active_list( step_args );
    free( step_args );
  } else 
    step_list = int_vector_alloc(1,target_step);
  
  enkf_main_UPDATE( enkf_main , step_list , target_fs , target_step , SMOOTHER_UPDATE);
  
  int_vector_free( step_list );
  return NULL;
}



#define CURRENT_CASE_STRING "*"
void * enkf_main_analysis_update_JOB( void * self , const stringlist_type * args) {
  enkf_main_type   * enkf_main = enkf_main_safe_cast( self );
  enkf_fs_type * target_fs;
  int target_step;
  int_vector_type * step_list;

  // Argument 0: Which case to write to
  if (stringlist_get_size(args)) {
    const char * target_fs_name = stringlist_iget( args , 0 );
    if (strcmp( target_fs_name , CURRENT_CASE_STRING) == 0)
      target_fs = enkf_fs_get_ref( enkf_main_get_fs( enkf_main ));
    else
      target_fs = enkf_main_mount_alt_fs( enkf_main , target_fs_name , false , true);
  } else
      target_fs = enkf_fs_get_ref( enkf_main_get_fs( enkf_main ));


  // Argument 1: The number of the step to write to
  if (stringlist_get_size(args) > 1) 
    util_sscanf_int(stringlist_iget( args , 1) , &target_step);
  else
    target_step = 0;

  // Argument 2 - ??: The timesteps to use in the update
  if (stringlist_get_size( args ) > 2) {
    char * step_args = stringlist_alloc_joined_substring(args , 2 , stringlist_get_size(args) , " ");
    step_list = string_util_alloc_active_list( step_args );
    free( step_args );
  } else {
    int stride = 1;
    time_map_type * time_map = enkf_fs_get_time_map( enkf_main_get_fs( enkf_main ));
    step_list = enkf_main_update_alloc_step_list( enkf_main , 0 , time_map_get_last_step( time_map ) , stride);
  }
  
  enkf_main_UPDATE( enkf_main , step_list , target_fs , target_step , SMOOTHER_UPDATE);
  
  int_vector_free( step_list );
  enkf_fs_umount( target_fs );
  return NULL;
}
#undef CURRENT_CASE_STRING




void * enkf_main_ensemble_run_JOB( void * self , const stringlist_type * args ) {
  enkf_main_type   * enkf_main = enkf_main_safe_cast( self );
  int ens_size                 = enkf_main_get_ensemble_size( enkf_main );
  bool_vector_type * iactive = alloc_iactive_vector_from_range(args, 0, ens_size);

  bool_vector_iset( iactive , ens_size - 1 , true );
  enkf_main_run_exp( enkf_main , iactive , true , 0 , 0 , ANALYZED);
  bool_vector_free(iactive);
  return NULL;
}


#define CURRENT_CASE_STRING "*"
void * enkf_main_smoother_JOB( void * self , const stringlist_type * args ) {
  enkf_main_type   * enkf_main = enkf_main_safe_cast( self );
  int ens_size                 = enkf_main_get_ensemble_size( enkf_main );
  bool_vector_type * iactive   = bool_vector_alloc( ens_size , true );
  bool valid                   = true;
  const char * target_case;
  enkf_fs_type * target_fs     = enkf_main_get_fs( enkf_main );


  // Argument 0: Which case to write to. Default current case.
  if (stringlist_get_size(args)) {
    target_case = stringlist_iget( args , 0 );
    if (strcmp( target_case , CURRENT_CASE_STRING) == 0)
      target_case = enkf_fs_get_case_name(target_fs);
  } else
    target_case = enkf_fs_get_case_name(target_fs);

  //Argument 1: Rerun. Default false.
  bool rerun = (stringlist_get_size(args) >= 2) ? stringlist_iget_as_bool(args, 1, &valid) : false;

  if (!valid) {
      fprintf(stderr, "** Warning: Function %s : Second argument must be a bool value. Exiting job\n", __func__);
      return NULL;
  }

  enkf_main_run_smoother( enkf_main , target_case , iactive , rerun);
  bool_vector_free( iactive );
  return NULL;
}
#undef CURRENT_CASE_STRING


void * enkf_main_iterated_smoother_JOB( void * self , const stringlist_type * args ) {
  enkf_main_type   * enkf_main = enkf_main_safe_cast( self );
  const analysis_config_type * analysis_config = enkf_main_get_analysis_config(enkf_main);
  analysis_iter_config_type * iter_config = analysis_config_get_iter_config(analysis_config);
  int num_iter = analysis_iter_config_get_num_iterations(iter_config);
  
  enkf_main_run_iterated_ES( enkf_main , 0 , num_iter);
  return NULL;
}


void * enkf_main_select_module_JOB( void * self , const stringlist_type * args ) {
  enkf_main_type   * enkf_main = enkf_main_safe_cast( self );
  analysis_config_type * analysis_config = enkf_main_get_analysis_config( enkf_main );
  
  analysis_config_select_module( analysis_config , stringlist_iget( args , 0 ));
  
  return NULL;
}



void * enkf_main_create_reports_JOB(void * self , const stringlist_type * args ) {
  enkf_main_type   * enkf_main = enkf_main_safe_cast( self );
  ert_report_list_type * report_list = enkf_main_get_report_list( enkf_main );
  
  ert_report_list_create( report_list , enkf_main_get_current_fs( enkf_main ) , true );
  return NULL;
}

void * enkf_main_scale_obs_std_JOB(void * self, const stringlist_type * args ) {
  enkf_main_type   * enkf_main = enkf_main_safe_cast( self );
  
  double scale_factor;
  util_sscanf_double(stringlist_iget(args, 0), &scale_factor);

  if (enkf_main_have_obs(enkf_main)) {
    enkf_obs_type * observations = enkf_main_get_obs(enkf_main);
    enkf_obs_scale_std(observations, scale_factor);
  }
  return NULL;
}

/* 
   Will create the new case if it does not exist. 
*/
void * enkf_main_select_case_JOB( void * self , const stringlist_type * args) {
  enkf_main_type * enkf_main = enkf_main_safe_cast( self );
  const char * new_case = stringlist_iget( args , 0 );
  enkf_main_select_fs( enkf_main , new_case );
  return NULL;
}


void * enkf_main_create_case_JOB( void * self , const stringlist_type * args) {
  enkf_main_type * enkf_main = enkf_main_safe_cast( self );
  const char * new_case = stringlist_iget( args , 0 );
  enkf_fs_type * fs = enkf_main_mount_alt_fs( enkf_main , new_case , false , true );
  enkf_fs_umount(fs);
  return NULL;
}


<<<<<<< HEAD
void * enkf_main_init_case_from_existing_JOB( void * self , const stringlist_type * args) {
  enkf_main_type * enkf_main = enkf_main_safe_cast( self );

  const char * source_case = stringlist_iget( args , 0 );
  enkf_fs_type * source_fs = enkf_main_mount_alt_fs( enkf_main , source_case , false , true );
  enkf_fs_type * target_fs;

  if (stringlist_get_size(args) > 1) {
    const char * current_case = enkf_main_get_current_fs(enkf_main);
    const char * target_case = stringlist_iget( args , 1 );
    if (0 != strcmp(current_case, target_case)) {
      target_fs = enkf_main_mount_alt_fs( enkf_main , target_case , false , true );
    }
  } else
    target_fs = enkf_fs_get_ref(enkf_main_get_fs(enkf_main));

  enkf_main_init_case_from_existing(enkf_main, source_fs, 0, ANALYZED, target_fs);

  enkf_fs_umount(source_fs);
  enkf_fs_umount(target_fs);

  return NULL;
}



void * enkf_main_load_results_JOB( void * self , const stringlist_type * args) {
  enkf_main_type * enkf_main = enkf_main_safe_cast( self );
=======
static void * enkf_main_load_results_JOB__( enkf_main_type * enkf_main , int iter , const stringlist_type * args) {
>>>>>>> 39ac4ed1
  bool_vector_type * iactive = alloc_iactive_vector_from_range(args, 0, enkf_main_get_ensemble_size(enkf_main));
  int ens_size = enkf_main_get_ensemble_size(enkf_main);
  stringlist_type ** realizations_msg_list = util_calloc(ens_size, sizeof * realizations_msg_list);
  for (int iens = 0; iens < ens_size; ++iens)
    realizations_msg_list[iens] = stringlist_alloc_new();
  
  enkf_main_load_from_forward_model(enkf_main, iter , iactive, realizations_msg_list);
  
  for (int iens = 0; iens < ens_size; ++iens) {
    stringlist_type * msg = realizations_msg_list[iens];
    if (stringlist_get_size(msg)) {
      int msg_count = 0;
      for (; msg_count < stringlist_get_size(msg); ++msg_count)
        fprintf(stderr, "** Warning: Function %s : Load of realization number %d returned the following warning: %s\n", __func__, iens, stringlist_iget(msg, msg_count));
    }
    stringlist_free(msg);
  }
  
  free(realizations_msg_list);
  bool_vector_free(iactive);
  return NULL;
} 


void * enkf_main_load_results_JOB( void * self , const stringlist_type * args) {
  enkf_main_type * enkf_main = enkf_main_safe_cast( self );
  int iter = 0;
  {
    const model_config_type * model_config = enkf_main_get_model_config( enkf_main );
    if (model_config_runpath_requires_iter( model_config ))
      fprintf(stderr,"**Warning: the runpath format:%s requires an iteration number - using default:0. Use the job: LOAD_RESULT_ITER instead.\n" , model_config_get_runpath_as_char( model_config ));
  }
  return enkf_main_load_results_JOB__(enkf_main , iter , args );
}


void * enkf_main_load_results_iter_JOB( void * self , const stringlist_type * args) {
  enkf_main_type * enkf_main = enkf_main_safe_cast( self );
  stringlist_type * iens_args = stringlist_alloc_shallow_copy_with_limits( args , 1 , stringlist_get_size( args ) - 1);
  int iter;
  
  util_sscanf_int( stringlist_iget( args , 0 ) , &iter);
  enkf_main_load_results_JOB__(enkf_main , iter , iens_args );
  stringlist_free( iens_args );

  return NULL;
}


/*****************************************************************/

static void enkf_main_jobs_export_field(const enkf_main_type * enkf_main, const stringlist_type * args, field_file_format_type file_type) {
  const char *      field            = stringlist_iget(args, 0); 
  const char *      file_name        = stringlist_iget(args, 1); 
  int               report_step      = 0;
  util_sscanf_int(stringlist_iget(args,2), &report_step);
  state_enum        state            = enkf_types_get_state_enum(stringlist_iget(args, 3)); 

  if (BOTH == state) {
      fprintf(stderr,"** Field export jobs only supports state_enum ANALYZED or FORECAST, not BOTH.\n");
      return;
  }

  bool_vector_type * iactive = alloc_iactive_vector_from_range(args, 4, enkf_main_get_ensemble_size(enkf_main));
  enkf_main_export_field(enkf_main,field, file_name, iactive, file_type, report_step, state) ;
  bool_vector_free(iactive);
}



void * enkf_main_export_field_JOB(void * self, const stringlist_type * args) {
  const char * file_name = stringlist_iget(args, 1); 
  field_file_format_type file_type = field_config_default_export_format(file_name); 
  
  if ((RMS_ROFF_FILE == file_type) || (ECL_GRDECL_FILE == file_type)) {
    enkf_main_type * enkf_main = enkf_main_safe_cast( self );
    enkf_main_jobs_export_field(enkf_main, args, file_type);
  } else
    printf("EXPORT_FIELD filename argument: File extension must be either .roff or .grdecl\n"); 
    
  return NULL; 
}

void * enkf_main_export_field_to_RMS_JOB(void * self, const stringlist_type * args) {
  enkf_main_type * enkf_main = enkf_main_safe_cast( self );
  enkf_main_jobs_export_field(enkf_main, args, RMS_ROFF_FILE);
  return NULL; 
}

void * enkf_main_export_field_to_ECL_JOB(void * self, const stringlist_type * args) {
  enkf_main_type * enkf_main = enkf_main_safe_cast( self );
  enkf_main_jobs_export_field(enkf_main, args, ECL_GRDECL_FILE);
  return NULL; 
}


void * enkf_main_rank_on_observations_JOB(void * self, const stringlist_type * args) {
  enkf_main_type * enkf_main  = enkf_main_safe_cast( self );
  const char * ranking_name   = stringlist_iget(args, 0);

  bool step_arguments = false;
  bool obs_arguments  = false;
  int  delimiter      = 0;
  {
    delimiter = stringlist_find_first(args, "|");
    if (delimiter > -1) {
      step_arguments = (delimiter > 1) ? true : false;
      obs_arguments  = (stringlist_get_size(args) > delimiter + 1) ? true : false;
    } else if (stringlist_get_size(args) > 1) {
        step_arguments = true;
        delimiter     = stringlist_get_size(args);
    }
  }

  int_vector_type * steps_vector = NULL;
  {
    char * report_steps = NULL;

    if (step_arguments)
      report_steps = stringlist_alloc_joined_substring(args, 1, delimiter, ",");
    else
      report_steps = util_alloc_sprintf("0-%d", enkf_main_get_history_length(enkf_main));

    steps_vector = string_util_alloc_value_list(report_steps);

    free(report_steps);
  }


  stringlist_type * obs_ranking_keys = NULL;
  {
    char * obs_key_char = NULL;
    if (obs_arguments)
      obs_key_char = stringlist_alloc_joined_substring( args , delimiter+1 , stringlist_get_size(args) , " ");

    enkf_obs_type * enkf_obs = enkf_main_get_obs(enkf_main);
    obs_ranking_keys = enkf_obs_alloc_matching_keylist( enkf_obs , obs_key_char );

    if ((obs_arguments) && (stringlist_get_size(obs_ranking_keys) == 0)) {
      fprintf(stderr,"The input string : \"%s\" did not resolve to any valid observation keys. Job not started\n", obs_key_char);
      return NULL;
    }

    if (obs_arguments)
      free(obs_key_char);
  }


  enkf_main_rank_on_observations(enkf_main, ranking_name, obs_ranking_keys, steps_vector);

  stringlist_free(obs_ranking_keys);
  int_vector_free(steps_vector);
  return NULL;
}




void * enkf_main_rank_on_data_JOB(void * self, const stringlist_type * args) {
  enkf_main_type * enkf_main = enkf_main_safe_cast( self );
  const char * ranking_name  = stringlist_iget(args, 0);
  const char * data_key      = stringlist_iget(args, 1);
  bool valid = true;
  bool sort_increasing       = stringlist_iget_as_bool(args, 2, &valid);

  if (!valid) {
    fprintf(stderr,"** Third argument \"sort increasing\" not recognized as bool value, job not started\n");
    return NULL;
  }

  int report_step = (stringlist_get_size(args) > 3) ? stringlist_iget_as_int(args, 3, &valid) : enkf_main_get_history_length(enkf_main) ;
  if (!valid) {
    fprintf(stderr,"** Fourth argument \"step\" not recognized as integer value, job not started\n");
    return NULL;
  }

  if (report_step < 0) {
    fprintf(stderr,"** Negative report step, job not started\n");
    return NULL;
  }

  enkf_main_rank_on_data(enkf_main, ranking_name, data_key, sort_increasing, report_step);
  return NULL;
}


void * enkf_main_export_ranking_JOB(void * self, const stringlist_type * args) {
  enkf_main_type * enkf_main = enkf_main_safe_cast( self );
  const char * ranking_name  = stringlist_iget(args, 0);
  const char * ranking_file  = stringlist_iget(args, 1);

  enkf_main_export_ranking(enkf_main, ranking_name, ranking_file);
  return NULL;
}

void * enkf_main_init_misfit_table_JOB(void * self, const stringlist_type * args) {
  enkf_main_type * enkf_main   = enkf_main_safe_cast( self );
  int history_length           = enkf_main_get_history_length(enkf_main);
  enkf_obs_type * enkf_obs     = enkf_main_get_obs(enkf_main);
  int ens_size                 = enkf_main_get_ensemble_size(enkf_main);
  enkf_fs_type * fs            = enkf_main_get_fs(enkf_main);
  bool force_update            = true;
  const ensemble_config_type * ensemble_config = enkf_main_get_ensemble_config(enkf_main);


  misfit_ensemble_type * misfit_ensemble = enkf_fs_get_misfit_ensemble( fs );
  misfit_ensemble_initialize( misfit_ensemble , ensemble_config , enkf_obs , fs , ens_size , history_length, force_update);

  return NULL;
}<|MERGE_RESOLUTION|>--- conflicted
+++ resolved
@@ -218,6 +218,8 @@
   return NULL;
 }
 
+/*****************************************************************/
+
 /* 
    Will create the new case if it does not exist. 
 */
@@ -238,7 +240,7 @@
 }
 
 
-<<<<<<< HEAD
+
 void * enkf_main_init_case_from_existing_JOB( void * self , const stringlist_type * args) {
   enkf_main_type * enkf_main = enkf_main_safe_cast( self );
 
@@ -264,12 +266,9 @@
 }
 
 
-
-void * enkf_main_load_results_JOB( void * self , const stringlist_type * args) {
-  enkf_main_type * enkf_main = enkf_main_safe_cast( self );
-=======
+/*****************************************************************/
+
 static void * enkf_main_load_results_JOB__( enkf_main_type * enkf_main , int iter , const stringlist_type * args) {
->>>>>>> 39ac4ed1
   bool_vector_type * iactive = alloc_iactive_vector_from_range(args, 0, enkf_main_get_ensemble_size(enkf_main));
   int ens_size = enkf_main_get_ensemble_size(enkf_main);
   stringlist_type ** realizations_msg_list = util_calloc(ens_size, sizeof * realizations_msg_list);
@@ -365,6 +364,8 @@
   return NULL; 
 }
 
+
+/*****************************************************************/
 
 void * enkf_main_rank_on_observations_JOB(void * self, const stringlist_type * args) {
   enkf_main_type * enkf_main  = enkf_main_safe_cast( self );
@@ -426,8 +427,6 @@
 }
 
 
-
-
 void * enkf_main_rank_on_data_JOB(void * self, const stringlist_type * args) {
   enkf_main_type * enkf_main = enkf_main_safe_cast( self );
   const char * ranking_name  = stringlist_iget(args, 0);
