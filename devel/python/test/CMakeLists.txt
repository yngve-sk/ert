set(NFS_RUNPATH "" CACHE STRING  "Disk area which is shared among cluster nodes and can be used as CWD for LSF/RSH jobs.")
set(RSH_SERVERS "" CACHE STRING  "List of nodes which will be used to test the RSH driver")

set(TEST_SOURCES
    ert_tests/__init__.py
    ert_tests/source_enumerator.py
    ert_tests/run_tests.py
    ert_tests/test_ert_import.py
    ert_tests/import_tester.py

    ert_tests/config/__init__.py
    ert_tests/config/test_config.py

    ert_tests/cwrap/__init__.py
    ert_tests/cwrap/test_cwrap.py

    ert_tests/ecl/__init__.py
    ert_tests/ecl/test_ecl_default.py
    ert_tests/ecl/test_ecl_file.py
    ert_tests/ecl/test_ecl_submit.py
    ert_tests/ecl/test_fortio.py
    ert_tests/ecl/test_grdecl.py
    ert_tests/ecl/test_grid.py
    ert_tests/ecl/test_kw.py
    ert_tests/ecl/test_legacy_ecl.py
    ert_tests/ecl/test_region.py
    ert_tests/ecl/test_restart.py
    ert_tests/ecl/test_rft.py
    ert_tests/ecl/test_rft_cell.py
    ert_tests/ecl/test_sum.py
    ert_tests/ecl/test_ecl_sum_vector.py

    ert_tests/enkf/__init__.py
    ert_tests/enkf/test_ert_context.py
    ert_tests/enkf/test_enkf.py
    ert_tests/enkf/test_enkf_fs.py
    ert_tests/enkf/test_enkf_fs_manager1.py
    ert_tests/enkf/test_enkf_fs_manager2.py
    ert_tests/enkf/test_enkf_library.py
    ert_tests/enkf/test_analysis_config.py
    ert_tests/enkf/test_analysis_iter_config.py
    ert_tests/enkf/test_state_map.py
<<<<<<< HEAD
    ert_tests/enkf/plot/test_plot_data.py



=======
    ert_tests/enkf/test_block_obs_plot_data.py
    ert_tests/enkf/test_enkf_obs.py
>>>>>>> 5cb429ae

    ert_tests/analysis/__init__.py
    ert_tests/analysis/test_options_enum.py
    ert_tests/analysis/test_analysis_module.py

    ert_tests/job_queue/__init__.py
    ert_tests/job_queue/test_job_queue.py

    ert_tests/sched/__init__.py
    ert_tests/sched/test_sched.py

    ert_tests/util/__init__.py
    ert_tests/util/test_ctime.py
    ert_tests/util/test_hash.py
    ert_tests/util/test_lookup_table.py
    ert_tests/util/test_matrix.py
    ert_tests/util/test_stat.py
    ert_tests/util/test_string_list.py
    ert_tests/util/test_vectors.py
    ert_tests/util/test_ui_return.py
    ert_tests/util/test_thread_pool.py

    ert_tests/gui/__init__.py
    ert_tests/gui/test_model.py
    ert_tests/gui/test_observable.py

    ert_tests/gui/ide/__init__.py
    ert_tests/gui/ide/test_bool_argument.py
    ert_tests/gui/ide/test_configuration_line.py
    ert_tests/gui/ide/test_configuration_line_builder.py
    ert_tests/gui/ide/test_configuration_line_definition.py
    ert_tests/gui/ide/test_configuration_line_parser.py
    ert_tests/gui/ide/test_ert_keywords.py
    ert_tests/gui/ide/test_float_argument.py
    ert_tests/gui/ide/test_integer_argument.py
    ert_tests/gui/ide/test_path_argument.py
    ert_tests/gui/ide/test_path_argument.py
    ert_tests/gui/ide/test_proper_name_argument.py
    ert_tests/gui/ide/test_proper_name_format_argument.py
    ert_tests/gui/ide/test_range_string_argument.py
    ert_tests/gui/ide/test_tokens.py

    ert_tests/gui/ide/wizards/__init__.py
    ert_tests/gui/ide/wizards/test_tree_structure.py


    ert_tests/run/__init__.py
    ert_tests/run/test_run.py

    ecl_isosurf.py
    ens_config_test.py
    grav_test.py
    grid_test0.py
    job_test.py
    petrel_kw.py
    poly_test.py
    troll_test.py
    ctest_run.py
    ctest_import.py
)

if (ERT_BUILD_GUI) 
   LIST(APPEND ${TEST_SOURCES} ert_tests/test_ert_gui_import.py)
endif()

add_python_package("python.tests" "${PYTHON_INSTALL_PREFIX}/test" "${TEST_SOURCES}" False)

# The test data is located in the current source directory; that is
# the reason we set that as the working directory for the test
# run. The module to import should then be in the default python
# module search path (i.e. current directory), whereas the location of
# the actual ert package is given by the first argument to ctest.


add_test( NAME python.tests.ert.import
          WORKING_DIRECTORY ${PROJECT_BINARY_DIR}/${PYTHON_INSTALL_PREFIX}
          COMMAND python test/ctest_import.py ${PROJECT_BINARY_DIR}/${PYTHON_INSTALL_PREFIX} "ert")



if (ERT_BUILD_GUI) 
   add_test( NAME python.tests.ert_gui.import
             WORKING_DIRECTORY ${PROJECT_BINARY_DIR}/${PYTHON_INSTALL_PREFIX}
             COMMAND python test/ctest_import.py ${PROJECT_BINARY_DIR}/${PYTHON_INSTALL_PREFIX} "ert_gui")
endif()


#UTIL

add_test( NAME python.tests.ert.util.stringlist
          WORKING_DIRECTORY ${CMAKE_CURRENT_SOURCE_DIR} 
          COMMAND ctest_run.py ${PROJECT_BINARY_DIR}/${PYTHON_INSTALL_PREFIX} ert_tests.util.test_string_list.StringListTest )
          
add_test( NAME python.tests.ert.util.ui_return
          WORKING_DIRECTORY ${CMAKE_CURRENT_SOURCE_DIR} 
          COMMAND ctest_run.py ${PROJECT_BINARY_DIR}/${PYTHON_INSTALL_PREFIX} ert_tests.util.test_ui_return.UIReturnTest )

add_test( NAME python.tests.ert.util.tvector
          WORKING_DIRECTORY ${CMAKE_CURRENT_SOURCE_DIR} 
          COMMAND ctest_run.py ${PROJECT_BINARY_DIR}/${PYTHON_INSTALL_PREFIX} ert_tests.util.test_vectors.UtilTest )

add_test( NAME python.tests.ert.util.ctime
          WORKING_DIRECTORY ${CMAKE_CURRENT_SOURCE_DIR}
          COMMAND ctest_run.py ${PROJECT_BINARY_DIR}/${PYTHON_INSTALL_PREFIX} ert_tests.util.test_ctime.CTimeTest)


add_test( NAME python.tests.ert.util.hash
          WORKING_DIRECTORY ${CMAKE_CURRENT_SOURCE_DIR}
          COMMAND ctest_run.py ${PROJECT_BINARY_DIR}/${PYTHON_INSTALL_PREFIX} ert_tests.util.test_hash.HashTest)


#add_test( NAME python.tests.ert.util.latex
#          WORKING_DIRECTORY ${CMAKE_CURRENT_SOURCE_DIR}
#          COMMAND ctest_run.py ${PROJECT_BINARY_DIR}/${PYTHON_INSTALL_PREFIX} ert_tests.util.test_latex.LatexTest )

add_test( NAME python.tests.ert.util.lookup_table
          WORKING_DIRECTORY ${CMAKE_CURRENT_SOURCE_DIR}
          COMMAND ctest_run.py ${PROJECT_BINARY_DIR}/${PYTHON_INSTALL_PREFIX} ert_tests.util.test_lookup_table.LookupTableTest )

add_test( NAME python.tests.ert.util.matrix
          WORKING_DIRECTORY ${CMAKE_CURRENT_SOURCE_DIR}
          COMMAND ctest_run.py ${PROJECT_BINARY_DIR}/${PYTHON_INSTALL_PREFIX} ert_tests.util.test_matrix.MatrixTest )

add_test( NAME python.tests.ert.util.stat
          WORKING_DIRECTORY ${CMAKE_CURRENT_SOURCE_DIR}
          COMMAND ctest_run.py ${PROJECT_BINARY_DIR}/${PYTHON_INSTALL_PREFIX} ert_tests.util.test_stat.StatTest )

add_test( NAME python.tests.ert.util.thread_pool
          WORKING_DIRECTORY ${CMAKE_CURRENT_SOURCE_DIR}
          COMMAND ctest_run.py ${PROJECT_BINARY_DIR}/${PYTHON_INSTALL_PREFIX} ert_tests.util.test_thread_pool.ThreadPoolTest )


#ENKF
add_test( NAME python.tests.ert.enkf.enkf
          WORKING_DIRECTORY ${CMAKE_CURRENT_SOURCE_DIR}
          COMMAND ctest_run.py ${PROJECT_BINARY_DIR}/${PYTHON_INSTALL_PREFIX} ert_tests.enkf.test_enkf.EnKFTest)

add_test( NAME python.tests.ert.enkf.enkf_obs
          WORKING_DIRECTORY ${CMAKE_CURRENT_SOURCE_DIR}
          COMMAND ctest_run.py ${PROJECT_BINARY_DIR}/${PYTHON_INSTALL_PREFIX} ert_tests.enkf.test_enkf_obs.EnKFObsTest)


add_test( NAME python.tests.ert.enkf.enkf_fs
          WORKING_DIRECTORY ${CMAKE_CURRENT_SOURCE_DIR}
          COMMAND ctest_run.py ${PROJECT_BINARY_DIR}/${PYTHON_INSTALL_PREFIX} ert_tests.enkf.test_enkf_fs.EnKFFSTest)

add_test( NAME python.tests.ert.enkf.enkf_fs_manager1
          WORKING_DIRECTORY ${CMAKE_CURRENT_SOURCE_DIR}
          COMMAND ctest_run.py ${PROJECT_BINARY_DIR}/${PYTHON_INSTALL_PREFIX} ert_tests.enkf.test_enkf_fs_manager1.EnKFFSManagerTest1)

add_test( NAME python.tests.ert.enkf.enkf_fs_manager2
          WORKING_DIRECTORY ${CMAKE_CURRENT_SOURCE_DIR}
          COMMAND ctest_run.py ${PROJECT_BINARY_DIR}/${PYTHON_INSTALL_PREFIX} ert_tests.enkf.test_enkf_fs_manager2.EnKFFSManagerTest2)

add_test( NAME python.tests.ert.enkf.enkf_library
          WORKING_DIRECTORY ${CMAKE_CURRENT_SOURCE_DIR}
          COMMAND ctest_run.py ${PROJECT_BINARY_DIR}/${PYTHON_INSTALL_PREFIX} ert_tests.enkf.test_enkf_library.EnKFLibraryTest)

add_test( NAME python.tests.ert.enkf.analysis_config
          WORKING_DIRECTORY ${CMAKE_CURRENT_SOURCE_DIR}
          COMMAND ctest_run.py ${PROJECT_BINARY_DIR}/${PYTHON_INSTALL_PREFIX} ert_tests.enkf.test_analysis_config.AnalysisConfigTest)

add_test( NAME python.tests.ert.enkf.analysis_iter_config
          WORKING_DIRECTORY ${CMAKE_CURRENT_SOURCE_DIR}
          COMMAND ctest_run.py ${PROJECT_BINARY_DIR}/${PYTHON_INSTALL_PREFIX} ert_tests.enkf.test_analysis_iter_config.AnalysisIterConfigTest)

add_test( NAME python.tests.ert.enkf.state_map
          WORKING_DIRECTORY ${CMAKE_CURRENT_SOURCE_DIR}
          COMMAND ctest_run.py ${PROJECT_BINARY_DIR}/${PYTHON_INSTALL_PREFIX} ert_tests.enkf.test_state_map.StateMapTest)

add_test( NAME python.tests.ert.enkf.ecl_config
          WORKING_DIRECTORY ${CMAKE_CURRENT_SOURCE_DIR}
          COMMAND ctest_run.py ${PROJECT_BINARY_DIR}/${PYTHON_INSTALL_PREFIX} ert_tests.enkf.test_ecl_config.EclConfigTest)

add_test( NAME python.tests.ert.enkf.plot.plot_block_data
          WORKING_DIRECTORY ${CMAKE_CURRENT_SOURCE_DIR}
          COMMAND ctest_run.py ${PROJECT_BINARY_DIR}/${PYTHON_INSTALL_PREFIX} ert_tests.enkf.plot.test_plot_data.PlotDataTest)

add_test( NAME python.tests.ert.enkf.ert_test_context
          WORKING_DIRECTORY ${CMAKE_CURRENT_SOURCE_DIR}
          COMMAND ctest_run.py ${PROJECT_BINARY_DIR}/${PYTHON_INSTALL_PREFIX} ert_tests.enkf.test_ert_context.ErtTestContextTest)


#GUI
if (ERT_BUILD_GUI) 
   add_test( NAME python.tests.ert_gui.models
             WORKING_DIRECTORY ${CMAKE_CURRENT_SOURCE_DIR}
             COMMAND ctest_run.py ${PROJECT_BINARY_DIR}/${PYTHON_INSTALL_PREFIX} ert_tests.gui.test_model.ModelTest)

   add_test( NAME python.tests.ert_gui.models.observable
             WORKING_DIRECTORY ${CMAKE_CURRENT_SOURCE_DIR}
             COMMAND ctest_run.py ${PROJECT_BINARY_DIR}/${PYTHON_INSTALL_PREFIX} ert_tests.gui.test_observable.ObservableTest)

   add_test( NAME python.tests.ert_gui.ide.bool_argument
             WORKING_DIRECTORY ${CMAKE_CURRENT_SOURCE_DIR}
             COMMAND ctest_run.py ${PROJECT_BINARY_DIR}/${PYTHON_INSTALL_PREFIX} ert_tests.gui.ide.test_bool_argument.BoolArgumentTest)

   add_test( NAME python.tests.ert_gui.ide.integer_argument
             WORKING_DIRECTORY ${CMAKE_CURRENT_SOURCE_DIR}
             COMMAND ctest_run.py ${PROJECT_BINARY_DIR}/${PYTHON_INSTALL_PREFIX} ert_tests.gui.ide.test_integer_argument.IntegerArgumentTest)

    add_test( NAME python.tests.ert_gui.ide.float_argument
              WORKING_DIRECTORY ${CMAKE_CURRENT_SOURCE_DIR}
              COMMAND ctest_run.py ${PROJECT_BINARY_DIR}/${PYTHON_INSTALL_PREFIX} ert_tests.gui.ide.test_float_argument.FloatArgumentTest)

    add_test( NAME python.tests.ert_gui.ide.path_argument
              WORKING_DIRECTORY ${CMAKE_CURRENT_SOURCE_DIR}
              COMMAND ctest_run.py ${PROJECT_BINARY_DIR}/${PYTHON_INSTALL_PREFIX} ert_tests.gui.ide.test_path_argument.PathArgumentTest)

    add_test( NAME python.tests.ert_gui.ide.proper_name_argument
              WORKING_DIRECTORY ${CMAKE_CURRENT_SOURCE_DIR}
              COMMAND ctest_run.py ${PROJECT_BINARY_DIR}/${PYTHON_INSTALL_PREFIX} ert_tests.gui.ide.test_proper_name_argument.ProperNameArgumentTest)

   add_test( NAME python.tests.ert_gui.ide.proper_name_format_argument
             WORKING_DIRECTORY ${CMAKE_CURRENT_SOURCE_DIR}
             COMMAND ctest_run.py ${PROJECT_BINARY_DIR}/${PYTHON_INSTALL_PREFIX} ert_tests.gui.ide.test_proper_name_format_argument.ProperNameFormatArgumentTest)

    add_test( NAME python.tests.ert_gui.ide.range_string_argument
              WORKING_DIRECTORY ${CMAKE_CURRENT_SOURCE_DIR}
              COMMAND ctest_run.py ${PROJECT_BINARY_DIR}/${PYTHON_INSTALL_PREFIX} ert_tests.gui.ide.test_range_string_argument.RangeStringArgumentTest)


    add_test( NAME python.tests.ert_gui.ide.test_configuration_line
              WORKING_DIRECTORY ${CMAKE_CURRENT_SOURCE_DIR}
              COMMAND ctest_run.py ${PROJECT_BINARY_DIR}/${PYTHON_INSTALL_PREFIX} ert_tests.gui.ide.test_configuration_line.ConfigurationLineTest)

    add_test( NAME python.tests.ert_gui.ide.test_configuration_line_builder
              WORKING_DIRECTORY ${CMAKE_CURRENT_SOURCE_DIR}
              COMMAND ctest_run.py ${PROJECT_BINARY_DIR}/${PYTHON_INSTALL_PREFIX} ert_tests.gui.ide.test_configuration_line_builder.ConfigurationLineBuilderTest)

    add_test( NAME python.tests.ert_gui.ide.test_configuration_line_definition
              WORKING_DIRECTORY ${CMAKE_CURRENT_SOURCE_DIR}
              COMMAND ctest_run.py ${PROJECT_BINARY_DIR}/${PYTHON_INSTALL_PREFIX} ert_tests.gui.ide.test_configuration_line_definition.ConfigurationLineDefinitionTest)

    add_test( NAME python.tests.ert_gui.ide.test_configuration_line_parser
              WORKING_DIRECTORY ${CMAKE_CURRENT_SOURCE_DIR}
              COMMAND ctest_run.py ${PROJECT_BINARY_DIR}/${PYTHON_INSTALL_PREFIX} ert_tests.gui.ide.test_configuration_line_parser.ConfigurationLineParserTest)



    add_test( NAME python.tests.ert_gui.ide.ert_keywords
              WORKING_DIRECTORY ${CMAKE_CURRENT_SOURCE_DIR}
              COMMAND ctest_run.py ${PROJECT_BINARY_DIR}/${PYTHON_INSTALL_PREFIX} ert_tests.gui.ide.test_ert_keywords.ErtKeywordTest)

    add_test( NAME python.tests.ert_gui.ide.tokens
              WORKING_DIRECTORY ${CMAKE_CURRENT_SOURCE_DIR}
              COMMAND ctest_run.py ${PROJECT_BINARY_DIR}/${PYTHON_INSTALL_PREFIX} ert_tests.gui.ide.test_tokens.TokenTest)

    add_test( NAME python.tests.ert_gui.ide.wizards.tree_structure
              WORKING_DIRECTORY ${CMAKE_CURRENT_SOURCE_DIR}
              COMMAND ctest_run.py ${PROJECT_BINARY_DIR}/${PYTHON_INSTALL_PREFIX} ert_tests.gui.ide.wizards.test_tree_structure.TreeStructureTest)

endif()

#ECL


add_test( NAME python.tests.ert.ecl.ecl_default
          WORKING_DIRECTORY ${CMAKE_CURRENT_SOURCE_DIR}
          COMMAND ctest_run.py ${PROJECT_BINARY_DIR}/${PYTHON_INSTALL_PREFIX} ert_tests.ecl.test_ecl_default.EclDefaultTest )

add_test( NAME python.tests.ert.ecl.ecl_file
          WORKING_DIRECTORY ${CMAKE_CURRENT_SOURCE_DIR}
          COMMAND ctest_run.py ${PROJECT_BINARY_DIR}/${PYTHON_INSTALL_PREFIX} ert_tests.ecl.test_ecl_file.FileTest)

add_test( NAME python.tests.ert.ecl.ecl_queue_LOCAL
        WORKING_DIRECTORY ${CMAKE_CURRENT_SOURCE_DIR}
        COMMAND ctest_run.py ${PROJECT_BINARY_DIR}/${PYTHON_INSTALL_PREFIX} ert_tests.ecl.test_ecl_submit.LocalSubmitTest  )

if (NOT ${NFS_RUNPATH} STREQUAL "")
   add_test( NAME python.tests.ert.ecl.ecl_queue_LSF
             WORKING_DIRECTORY ${CMAKE_CURRENT_SOURCE_DIR}
             COMMAND ctest_run.py ${PROJECT_BINARY_DIR}/${PYTHON_INSTALL_PREFIX} ert_tests.ecl.test_ecl_submit.LSFSubmitTest ${NFS_RUNPATH} )
   set_property( TEST python.tests.ert.ecl.ecl_queue_LSF     PROPERTY LABELS Python:StatoilData:Slow )

   if (NOT ${RSH_SERVERS} STREQUAL "")
      add_test( NAME python.tests.ert.ecl.ecl_queue_RSH
                WORKING_DIRECTORY ${CMAKE_CURRENT_SOURCE_DIR}
                COMMAND ctest_run.py ${PROJECT_BINARY_DIR}/${PYTHON_INSTALL_PREFIX} ert_tests.ecl.test_ecl_submit.RSHSubmitTest ${NFS_RUNPATH} ${RSH_SERVERS})
      set_property( TEST python.tests.ert.ecl.ecl_queue_RSH     PROPERTY LABELS Python:StatoilData:Slow )
   endif()
endif()


add_test( NAME python.tests.ert.ecl.fortio
          WORKING_DIRECTORY ${CMAKE_CURRENT_SOURCE_DIR}
          COMMAND ctest_run.py ${PROJECT_BINARY_DIR}/${PYTHON_INSTALL_PREFIX} ert_tests.ecl.test_fortio.FortIOTest)


add_test( NAME python.tests.ert.ecl.ecl_grdecl
          WORKING_DIRECTORY ${CMAKE_CURRENT_SOURCE_DIR}
          COMMAND ctest_run.py ${PROJECT_BINARY_DIR}/${PYTHON_INSTALL_PREFIX} ert_tests.ecl.test_grdecl.GRDECLTest )

add_test( NAME python.tests.ert.ecl.ecl_grid
          WORKING_DIRECTORY ${CMAKE_CURRENT_SOURCE_DIR} 
          COMMAND ctest_run.py ${PROJECT_BINARY_DIR}/${PYTHON_INSTALL_PREFIX} ert_tests.ecl.test_grid.GridTest )

add_test( NAME python.tests.ert.ecl.ecl_kw
          WORKING_DIRECTORY ${CMAKE_CURRENT_SOURCE_DIR} 
          COMMAND ctest_run.py ${PROJECT_BINARY_DIR}/${PYTHON_INSTALL_PREFIX} ert_tests.ecl.test_kw.KWTest )

add_test( NAME python.tests.ert.ecl.legacy_ecl
          WORKING_DIRECTORY ${CMAKE_CURRENT_SOURCE_DIR}
          COMMAND ctest_run.py ${PROJECT_BINARY_DIR}/${PYTHON_INSTALL_PREFIX} ert_tests.ecl.test_legacy_ecl.LegacyEclTest)

add_test( NAME python.tests.ert.ecl.ecl_restart
          WORKING_DIRECTORY ${CMAKE_CURRENT_SOURCE_DIR}
          COMMAND ctest_run.py ${PROJECT_BINARY_DIR}/${PYTHON_INSTALL_PREFIX} ert_tests.ecl.test_restart.RestartTest)

add_test( NAME python.tests.ert.ecl.ecl_region
          WORKING_DIRECTORY ${CMAKE_CURRENT_SOURCE_DIR}
          COMMAND ctest_run.py ${PROJECT_BINARY_DIR}/${PYTHON_INSTALL_PREFIX} ert_tests.ecl.test_region.RegionTest)

add_test( NAME python.tests.ert.ecl.ecl_rft
          WORKING_DIRECTORY ${CMAKE_CURRENT_SOURCE_DIR} 
          COMMAND ctest_run.py ${PROJECT_BINARY_DIR}/${PYTHON_INSTALL_PREFIX} ert_tests.ecl.test_rft.RFTTest)

add_test( NAME python.tests.ert.ecl.ecl_rft_cell
          WORKING_DIRECTORY ${CMAKE_CURRENT_SOURCE_DIR} 
          COMMAND ctest_run.py ${PROJECT_BINARY_DIR}/${PYTHON_INSTALL_PREFIX} ert_tests.ecl.test_rft_cell.RFTCellTest)

add_test( NAME python.tests.ert.ecl.ecl_sum
          WORKING_DIRECTORY ${CMAKE_CURRENT_SOURCE_DIR}
          COMMAND ctest_run.py ${PROJECT_BINARY_DIR}/${PYTHON_INSTALL_PREFIX} ert_tests.ecl.test_sum.SumTest)

add_test( NAME python.tests.ert.ecl.ecl_sum_vector
          WORKING_DIRECTORY ${CMAKE_CURRENT_SOURCE_DIR}
          COMMAND ctest_run.py ${PROJECT_BINARY_DIR}/${PYTHON_INSTALL_PREFIX} ert_tests.ecl.test_ecl_sum_vector.EclSumVectorTest)




#SCHED
add_test( NAME python.tests.ert.sched.sched
          WORKING_DIRECTORY ${CMAKE_CURRENT_SOURCE_DIR}
          COMMAND ctest_run.py ${PROJECT_BINARY_DIR}/${PYTHON_INSTALL_PREFIX} ert_tests.sched.test_sched.SchedFileTest)

#JOB QUEUE
add_test( NAME python.tests.ert.job_queue.job_status_type_enum
          WORKING_DIRECTORY ${CMAKE_CURRENT_SOURCE_DIR}
          COMMAND ctest_run.py ${PROJECT_BINARY_DIR}/${PYTHON_INSTALL_PREFIX} ert_tests.job_queue.test_job_queue.JobQueueTest)


#CONFIG
add_test( NAME python.tests.ert.config
          WORKING_DIRECTORY ${CMAKE_CURRENT_SOURCE_DIR}
          COMMAND ctest_run.py ${PROJECT_BINARY_DIR}/${PYTHON_INSTALL_PREFIX} ert_tests.config.test_config.ConfigTest)

#CWRAP
add_test( NAME python.tests.ert.cwrap
          WORKING_DIRECTORY ${CMAKE_CURRENT_SOURCE_DIR}
          COMMAND ctest_run.py ${PROJECT_BINARY_DIR}/${PYTHON_INSTALL_PREFIX} ert_tests.cwrap.test_cwrap.CWRapTest)

add_test( NAME python.tests.ert.cwrap.basecclass
          WORKING_DIRECTORY ${CMAKE_CURRENT_SOURCE_DIR}
          COMMAND ctest_run.py ${PROJECT_BINARY_DIR}/${PYTHON_INSTALL_PREFIX} ert_tests.cwrap.test_basecclass.BaseCClassTest)

add_test( NAME python.tests.ert.cwrap.basecenum
          WORKING_DIRECTORY ${CMAKE_CURRENT_SOURCE_DIR}
          COMMAND ctest_run.py ${PROJECT_BINARY_DIR}/${PYTHON_INSTALL_PREFIX} ert_tests.cwrap.test_basecenum.BaseCEnumTest)

#TESTRUN
add_test( NAME python.tests.ert.test_run
          WORKING_DIRECTORY ${CMAKE_CURRENT_SOURCE_DIR}
          COMMAND ctest_run.py ${PROJECT_BINARY_DIR}/${PYTHON_INSTALL_PREFIX} ert_tests.run.test_run.RunTest )

#ANALYSIS
add_test( NAME python.tests.ert.analysis.enums
          WORKING_DIRECTORY ${CMAKE_CURRENT_SOURCE_DIR}
          COMMAND ctest_run.py ${PROJECT_BINARY_DIR}/${PYTHON_INSTALL_PREFIX} ert_tests.analysis.test_options_enum.AnalysisOptionsEnumTest)

add_test( NAME python.tests.ert.analysis.analysis_module
          WORKING_DIRECTORY ${CMAKE_CURRENT_SOURCE_DIR}
          COMMAND ctest_run.py ${PROJECT_BINARY_DIR}/${PYTHON_INSTALL_PREFIX} ert_tests.analysis.test_analysis_module.AnalysisModuleTest)



set_property( TEST python.tests.ert.sched.sched           PROPERTY LABELS Python:StatoilData )
set_property( TEST python.tests.ert.ecl.fortio            PROPERTY LABELS Python:StatoilData )
set_property( TEST python.tests.ert.ecl.ecl_grdecl        PROPERTY LABELS Python:StatoilData )
set_property( TEST python.tests.ert.ecl.ecl_restart       PROPERTY LABELS Python:StatoilData )
set_property( TEST python.tests.ert.ecl.ecl_region        PROPERTY LABELS Python:StatoilData )
set_property( TEST python.tests.ert.ecl.ecl_file          PROPERTY LABELS Python:StatoilData )
set_property( TEST python.tests.ert.ecl.ecl_queue_LOCAL   PROPERTY LABELS Python:StatoilData:Slow )
set_property( TEST python.tests.ert.ecl.ecl_sum           PROPERTY LABELS Python:StatoilData )
set_property( TEST python.tests.ert.ecl.ecl_kw            PROPERTY LABELS Python:StatoilData )
set_property( TEST python.tests.ert.ecl.ecl_rft           PROPERTY LABELS Python:StatoilData )
set_property( TEST python.tests.ert.ecl.ecl_sum_vector    PROPERTY LABELS Python:StatoilData )
set_property( TEST python.tests.ert.ecl.ecl_grid          PROPERTY LABELS Python:StatoilData:Slow )
#set_property( TEST python.tests.import_local             PROPERTY LABELS Python:StatoilBuild )

set_property( TEST python.tests.ert.test_run              PROPERTY LABELS Python)
set_property( TEST python.tests.ert.import                PROPERTY LABELS Python)
set_property( TEST python.tests.ert.util.stringlist       PROPERTY LABELS Python )
set_property( TEST python.tests.ert.util.tvector          PROPERTY LABELS Python )

set_property( TEST python.tests.ert.enkf.enkf                 PROPERTY LABELS Python:StatoilData )
set_property( TEST python.tests.ert.enkf.ecl_config           PROPERTY LABELS Python:StatoilData )
set_property( TEST python.tests.ert.enkf.enkf_fs              PROPERTY LABELS Python:StatoilData )
set_property( TEST python.tests.ert.enkf.enkf_fs_manager1     PROPERTY LABELS Python:StatoilData )
set_property( TEST python.tests.ert.enkf.enkf_fs_manager2     PROPERTY LABELS Python:StatoilData )
set_property( TEST python.tests.ert.enkf.plot.plot_block_data PROPERTY LABELS Python:StatoilData )

if (ERT_BUILD_GUI)
   set_property( TEST python.tests.ert_gui.import         PROPERTY ENVIRONMENT "ERT_SHARE_PATH=${PROJECT_SOURCE_PATH}/share")
   set_property( TEST python.tests.ert_gui.import         PROPERTY LABELS Python)
   set_property( TEST python.tests.ert_gui.models         PROPERTY LABELS Python)
   set_property( TEST python.tests.ert_gui.models.observable PROPERTY LABELS Python)
endif()<|MERGE_RESOLUTION|>--- conflicted
+++ resolved
@@ -40,15 +40,8 @@
     ert_tests/enkf/test_analysis_config.py
     ert_tests/enkf/test_analysis_iter_config.py
     ert_tests/enkf/test_state_map.py
-<<<<<<< HEAD
     ert_tests/enkf/plot/test_plot_data.py
-
-
-
-=======
-    ert_tests/enkf/test_block_obs_plot_data.py
     ert_tests/enkf/test_enkf_obs.py
->>>>>>> 5cb429ae
 
     ert_tests/analysis/__init__.py
     ert_tests/analysis/test_options_enum.py
@@ -176,10 +169,6 @@
           WORKING_DIRECTORY ${CMAKE_CURRENT_SOURCE_DIR}
           COMMAND ctest_run.py ${PROJECT_BINARY_DIR}/${PYTHON_INSTALL_PREFIX} ert_tests.util.test_stat.StatTest )
 
-add_test( NAME python.tests.ert.util.thread_pool
-          WORKING_DIRECTORY ${CMAKE_CURRENT_SOURCE_DIR}
-          COMMAND ctest_run.py ${PROJECT_BINARY_DIR}/${PYTHON_INSTALL_PREFIX} ert_tests.util.test_thread_pool.ThreadPoolTest )
-
 
 #ENKF
 add_test( NAME python.tests.ert.enkf.enkf
@@ -230,6 +219,7 @@
 add_test( NAME python.tests.ert.enkf.ert_test_context
           WORKING_DIRECTORY ${CMAKE_CURRENT_SOURCE_DIR}
           COMMAND ctest_run.py ${PROJECT_BINARY_DIR}/${PYTHON_INSTALL_PREFIX} ert_tests.enkf.test_ert_context.ErtTestContextTest)
+
 
 
 #GUI
